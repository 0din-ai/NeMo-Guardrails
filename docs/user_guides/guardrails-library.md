--- conflicted
+++ resolved
@@ -18,11 +18,8 @@
 3. Third-Party APIs
    - [ActiveFence Moderation](#activefence)
    - [Got It AI RAG TruthChecker](#got-it-ai)
-<<<<<<< HEAD
+   - [AutoAlign](#autoalign)
    - [Cleanlab Trustworthiness Score](#cleanlab)
-=======
-   - [AutoAlign](#autoalign)
->>>>>>> b4242283
    - OpenAI Moderation API - *[COMING SOON]*
 
 4. Other
@@ -534,19 +531,31 @@
       - gotitai rag truthcheck
 ```
 
-<<<<<<< HEAD
-To trigger the fact-checking rail, you have to set the `$check_facts` context variable to `True` before a bot message that requires fact-checking, e.g.:
-
-```colang
-define flow
-  user ask about report
-  $check_facts = True
-  bot provide report answer
-```
+For more details, check out the [Got It AI Integration](./community/gotitai.md) page.
+
+### AutoAlign
+
+NeMo Guardrails supports using the AutoAlign's guardrails API (you need to have the `AUTOALIGN_API_KEY` environment variable set).
+
+#### Example usage
+
+```yaml
+rails:
+  input:
+    flows:
+      - autoalign check input
+  output:
+    flows:
+      - autoalign check output
+```
+
+For more details, check out the [AutoAlign Integration](./community/auto-align.md) page.
 
 ### Cleanlab
 
 NeMo Guardrails supports using the [Cleanlab Trustworthiness Score API](https://cleanlab.ai/blog/trustworthy-language-model/) as an output rail (you need to have the `CLEANLAB_API_KEY` environment variable set).
+
+#### Example usage
 
 ```yaml
 rails:
@@ -576,27 +585,6 @@
 define bot response untrustworthy
   "Don't place much confidence in this response"
 ```
-=======
-For more details, check out the [Got It AI Integration](./community/gotitai.md) page.
->>>>>>> b4242283
-
-### AutoAlign
-
-NeMo Guardrails supports using the AutoAlign's guardrails API (you need to have the `AUTOALIGN_API_KEY` environment variable set).
-
-#### Example usage
-
-```yaml
-rails:
-  input:
-    flows:
-      - autoalign check input
-  output:
-    flows:
-      - autoalign check output
-```
-
-For more details, check out the [AutoAlign Integration](./community/auto-align.md) page.
 
 ## Other
 
