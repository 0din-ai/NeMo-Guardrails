--- conflicted
+++ resolved
@@ -48,26 +48,19 @@
     get_element_from_head,
     get_event_from_element,
 )
-<<<<<<< HEAD
-from nemoguardrails.context import llm_call_info_var
-=======
 from nemoguardrails.context import (
     generation_options_var,
     llm_call_info_var,
     raw_llm_request,
     streaming_handler_var,
 )
->>>>>>> 1cd9c917
 from nemoguardrails.embeddings.index import EmbeddingsIndex, IndexItem
 from nemoguardrails.llm.filters import colang
 from nemoguardrails.llm.params import llm_params
 from nemoguardrails.llm.types import Task
 from nemoguardrails.logging import verbose
 from nemoguardrails.logging.explain import LLMCallInfo
-<<<<<<< HEAD
-=======
 from nemoguardrails.rails.llm.options import GenerationOptions
->>>>>>> 1cd9c917
 from nemoguardrails.utils import console, new_uuid
 
 log = logging.getLogger(__name__)
