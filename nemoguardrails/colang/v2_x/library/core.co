--- conflicted
+++ resolved
@@ -82,12 +82,10 @@
 
 flow _bot_say $text -> $action
   """The internal flow for all semantic level bot utterance flows."""
-<<<<<<< HEAD
-  if is_str($text)
-    await UtteranceBotAction(script=$text) as $action
-  else
+
+  if not is_str($text):
     log "UtteranceBotAction expected parameter `script` of type `string` but got `{type($text)}`: {$text}"
-=======
+
   global $bot_message
   global $last_bot_message
 
@@ -95,7 +93,6 @@
   $last_bot_message = $text
 
   await UtteranceBotAction(script=$text) as $action
->>>>>>> d0499c04
 
 @meta(bot_action=True)
 flow bot say $text
@@ -257,7 +254,6 @@
   """Notify user about an unhandled user utterance."""
   priority 0.1
   match UnhandledEvent(event="UtteranceUserActionFinished") as $event
-<<<<<<< HEAD
   bot say $bot_message
 
 @loop("observation of flow")
@@ -278,12 +274,6 @@
 flow observation of flow failed $flow_name
   match FlowFailed(flow_id=$flow_name) as $ref
   log "Flow failed: `{$ref.flow_instance_uid}` {$ref.arguments.get('$0','')} {$ref.arguments.get('$1','')} {$ref.arguments.get('$2','')}"
-=======
-  $info = "Unexpected user utterance: '{$event.final_transcript}'"
-  log $info
-  print $info
-  if $bot_message
-    bot say $bot_message
 
 # -----------------------------------
 # Utility Flows
@@ -298,5 +288,4 @@
   $new_flow_instance_uid = "({$flow_name}){uid()}"
   send StartFlow(flow_id=$flow_name, flow_instance_uid=$new_flow_instance_uid)
   match FlowStarted(flow_id=$flow_name, flow_instance_uid=$new_flow_instance_uid) as $event_ref
-  match $event_ref.flow.Finished()
->>>>>>> d0499c04
+  match $event_ref.flow.Finished()