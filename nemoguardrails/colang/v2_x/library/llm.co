# meta: exclude from llm
import core
import timing
import utils

# -----------------------------------
# LLM Enabled Bot Actions
# -----------------------------------

flow bot say something like $text
  """Trigger a bot utterance similar to given text."""
  activate polling llm request response
  $variation = ..."Return a single string that is a new variation of: {$text}"
  await bot say $variation


# -----------------------------------
# LLM Utilities
# -----------------------------------

@loop("llm_response_polling")
flow polling llm request response $interval=1.0
  """Start response polling for any LLM invocation."""
  match StartGenerateUserIntentAction() as $event_ref
    or StartGenerateUserIntentAndBotAction() as $event_ref
    or StartGenerateFlowContinuationAction() as $event_ref
    or StartGenerateFlowFromNameAction() as $event_ref
    or StartGenerateValueAction() as $event_ref
    or StartGenerateFlowFromInstructionsAction() as $event_ref
  start repeating timer "llm_response_polling" $interval as $polling_timer
  match $event_ref.action.Finished()
  send $polling_timer.Stop()


# -----------------------------------
# Interaction Continuation
# -----------------------------------

flow llm continuation
  """Activate all LLM based interaction continuations."""
  activate automating intent detection
  activate generating user intent for unhandled user utterance
  activate continuation on unhandled user intent
  activate continuation on undefined flow


flow generating user intent for unhandled user utterance
  """Continue the interaction on an unexpected user utterance."""
  activate tracking bot talking state
  activate polling llm request response
  global $bot_talking_state

  await _user_said_something_unexpected as $user_said
  $event = $user_said.event
  if $bot_talking_state != True
    # Don't invoke llm while bot is talking
    $action = 'user said "{$event.final_transcript}"'
    $intent = await GenerateUserIntentAction(user_action=$action, max_example_flows=20)

  # Generate the 'user intent' by sending out the FinishFlow event
  send FinishFlow(flow_id=$intent, info="llm", priority=True)

  # We need to log the user action
  send UserActionLog(flow_id="user said", parameter=$event.final_transcript, intent_flow_id=$intent)
  # And we also need to log the generated user intent if not done by another mechanism
  when UserIntentLog(flow_id=$intent)
    return
  or when UnhandledEvent(event="FinishFlow", flow_id=$intent)
    send UserIntentLog(flow_id=$intent, parameter=None)


flow continuation on unhandled user utterance
  """Continue the interaction on an unexpected user utterance.
  This invokes the llm only once compared to activating flow 'generating user intent for unhandled user utterance'
  and flow 'continuation on unhandled user intent'"""
  priority 0.1 # Set a lower priority to allow other flows to wait for 'unhandled user intent'
  activate tracking bot talking state
  global $bot_talking_state

  await _user_said_something_unexpected as $user_said
  $event = $user_said.event
  if $bot_talking_state != True
    # Don't invoke llm while bot is talking
    $action = 'user said "{$event.final_transcript}"'
    #await GenerateUserIntentAction(user_action=$action, max_example_flows=20) as $action_ref
    #$user_intent = $action_ref.return_value
    await GenerateUserIntentAndBotAction(user_action=$action, max_example_flows=20) as $action_ref
    $user_intent = $action_ref.return_value["user_intent"]
    $bot_intent = $action_ref.return_value["bot_intent"]
    $bot_action = $action_ref.return_value["bot_action"]

  # Generate the 'user intent' by sending out the FinishFlow event
  send FinishFlow(flow_id=$user_intent, info="llm", priority=True)

  # We need to log the user action
  send UserActionLog(flow_id="user said", parameter=$event.final_transcript, intent_flow_id=$user_intent)
  # And we also need to log the generated user intent if not done by another mechanism
  when UserIntentLog(flow_id=$user_intent)
    return
  or when UnhandledEvent(event="FinishFlow", flow_id=$user_intent)
    send UserIntentLog(flow_id=$user_intent, parameter=None)
    # If the user intent was not handled

<<<<<<< HEAD
    if $bot_intent is not None
      $exists = await CheckValidFlowExistsAction(flow_id=$bot_intent)
      $flow_info = await CreateFlowAction(name=$bot_intent, body=$bot_action, decorators='@meta(bot_intent="{$bot_intent}")\n')
    else
      $exists = False
      $flow_info = await CreateFlowAction(name="bot action", body=$bot_action, decorators='@meta(bot_intent="bot reacts accordingly")\n')
=======
    # Create and start new flow or an existing on with same name as bot intent
    $flow_exists = False
    if $bot_intent is None
      $bot_intent = "bot custom action"
    else
      $flow_exists = await CheckValidFlowExistsAction(flow_id=$bot_intent)
>>>>>>> aa352313

    if $flow_exists == False and $bot_action is not None
      $flow_info = await CreateFlowAction(name=$bot_intent, body=$bot_action)
      $flows = await AddFlowsAction(config=$flow_info.body)
      if len($flows) == 0
        print "Failed parsing created bot action flow!"
        return
<<<<<<< HEAD
      else
        await await_flow_by_name $flow_info.name
        await RemoveFlowsAction(flow_ids=[$flow_info.name])
    else
      await await_flow_by_name $flow_info.name
=======
      # Start
      await await_flow_by_name $flow_info.name
      await RemoveFlowsAction(flow_ids=[$flow_info.name])
>>>>>>> aa352313


flow unhandled user intent -> $intent
  match UnhandledEvent(event="FinishFlow", flow_id=regex("^user "), loop_ids={$self.loop_id}) as $event
  $intent = $event.flow_id


flow continuation on unhandled user intent
  """Generate and start new flow to continue the interaction for an unhandled user intent."""
  await unhandled user intent

  $flow_name = await llm generate interaction continuation flow

  if $flow_name
    await await_flow_by_name $flow_name
    await RemoveFlowsAction(flow_ids=[$flow_name])


flow continuation on undefined flow
  """Generate and start a new flow to continue the interaction for the start of an undefined flow."""
  activate polling llm request response
  match UnhandledEvent(event="StartFlow") as $event

  # We explicitly set this here so this can start again recursively if needed.
  start_new_flow_instance:

  if search('^user ',$event.flow_id)
    # We have an undefined user intent, so we just fake it to be started by this fallback flow

    send FlowStarted(flow_id=$event.flow_id, flow_instance_uid=$event.flow_instance_uid)
    # Once this fallback flow receives the user intent it will finish and therefore also trigger the original matcher
    match FlowFinished(flow_id=$event.flow_id)

  else
    # We have an undefined bot intent, let's generate a new flow for it

    # Generate a flow and add it to the runtime
    $flow_source = await GenerateFlowFromNameAction(name=$event.flow_id)
    await AddFlowsAction(config=$flow_source)

    # Start and wait for it to finish
    await await_flow_by_name $event.flow_id
    await RemoveFlowsAction(flow_ids=[$event.flow_id])


flow llm generate interaction continuation flow -> $flow_name
  """Generate a flow that continues the current interaction."""
  activate polling llm request response
  # Generate continuation based current interaction history

  $flow_info = await GenerateFlowContinuationAction(temperature=0.1)
  $exists = await CheckValidFlowExistsAction(flow_id=$flow_info.name)

  if $exists == False
    $flows = await AddFlowsAction(config=$flow_info.body)
    if len($flows) == 0
      print "Parsing failed for LLM generated flow!"
      return None

  $flow_name = $flow_info.name
  return $flow_name


flow llm continue interaction
  """Generate and continue with a suitable interaction."""
  $flow_name = await llm generate interaction continuation flow

  if $flow_name
    await await_flow_by_name $flow_name
    await RemoveFlowsAction(flow_ids=[$flow_name])

# -----------------------------------
# Interaction History Logging
# -----------------------------------
flow automating intent detection
  """Activate all automated user and bot intent flows logging based on flow naming."""
  activate marking user intent flows
  activate marking bot intent flows
  activate logging marked user intent flows
  activate logging marked bot intent flows


@loop(id="intent_log")
flow marking user intent flows
  """Marking user intent flows using only naming convention."""
  match FlowStarted(flow_id=regex("^user (?!said$|saying|started)")) as $event
  $info = flows_info($event.flow.uid)
  if "user_intent" not in $info.meta_tags and "user_action" not in $info.meta_tags
    ($event.flow.context.update({"_user_intent": $event.flow.flow_id}))


@loop(id="intent_log")
flow logging marked user intent flows
  """Generate user intent logging for marked flows that finish by themselves."""
  $pattern = "^user (?!said$|saying|started)"
  match FlowFinished(flow_id=regex($pattern)) as $event
  $info = flows_info($event.flow.uid)
  if $event.source_flow_instance_uid == $event.flow_instance_uid and "_user_intent" in $event.flow.context and "user_intent" not in $info.meta_tags and "user_action" not in $info.meta_tags
    $intent = $event.flow.context["_user_intent"]
    send UserIntentLog(flow_id=$intent, parameter=None)


@loop(id="intent_log")
flow marking bot intent flows
  """Marking bot intent flows using only naming convention."""
  match FlowStarted(flow_id=regex("^bot (?!say$|said|inform$|informed|ask$|asked|express$|expressed|respond$|responded|clarify$|clarified|suggest$|suggested|gesture$|gestured|started)")) as $event
  $info = flows_info($event.flow.uid)
  if "bot_intent" not in $info.meta_tags and "bot_action" not in $info.meta_tags
    ($event.flow.context.update({"_bot_intent": $event.flow.flow_id}))


@loop(id="intent_log")
flow logging marked bot intent flows
  """Generate user intent logging for marked flows that finish by themselves."""
  match FlowFinished(flow_id=regex("^bot (?!say$|said|inform$|informed|ask$|asked|express$|expressed|respond$|responded|clarify$|clarified|suggest$|suggested|gesture$|gestured|started)")) as $event
  $info = flows_info($event.flow.uid)
  if $event.source_flow_instance_uid == $event.flow_instance_uid and "_bot_intent" in $event.flow.context and "user_intent" not in $info.meta_tags and "user_action" not in $info.meta_tags
    $intent = $event.flow.context["_bot_intent"]
    send BotIntentLog(flow_id=$intent, parameter=None)


# ----------------------------------
# State Tracking Flows
# -----------------------------------

@loop("state_tracking")
flow tracking unhandled user intent state
  """Track most recent unhandled user intent state in global variable $user_intent_state."""
  global $user_intent_state
  when unhandled user intent as $flow
    $unhandled_user_intent_state = $flow.flow_name
  or when FlowFinished(flow_id=regex("^user ")) as $event
    $unhandled_user_intent_state = None


# ----------------------------------
# Experimental flows (undocumented)
# ----------------------------------

flow execute llm instruction $instructions
  """This will create a new flow based on the provided instructions and start it."""
  activate polling llm request response
  $flow_info = await GenerateFlowFromInstructionsAction(instructions=$instructions)

  await AddFlowsAction(config=$flow_info.body)

  $new_flow_instance_uid = "($flow_info.name){uid()}"
  send StartFlow(flow_id=$flow_info.name, flow_instance_uid=$new_flow_instance_uid)
  match FlowStarted(flow_id=$flow_info.name, flow_instance_uid=$new_flow_instance_uid) as $event_ref
  match $event_ref.flow.Finished()
  await RemoveFlowsAction(flow_ids=[$flow_info.name])


@meta(user_intent=True)
flow user requested a task
  user said "do something"
    or user said "can you do something"
    or user said "please do"


flow custom instructions
  user requested a task
  $instructions = await GetLastUserMessageAction()
  execute llm instruction $instructions<|MERGE_RESOLUTION|>--- conflicted
+++ resolved
@@ -101,39 +101,21 @@
     send UserIntentLog(flow_id=$user_intent, parameter=None)
     # If the user intent was not handled
 
-<<<<<<< HEAD
-    if $bot_intent is not None
-      $exists = await CheckValidFlowExistsAction(flow_id=$bot_intent)
-      $flow_info = await CreateFlowAction(name=$bot_intent, body=$bot_action, decorators='@meta(bot_intent="{$bot_intent}")\n')
-    else
-      $exists = False
-      $flow_info = await CreateFlowAction(name="bot action", body=$bot_action, decorators='@meta(bot_intent="bot reacts accordingly")\n')
-=======
     # Create and start new flow or an existing on with same name as bot intent
     $flow_exists = False
     if $bot_intent is None
-      $bot_intent = "bot custom action"
+      $bot_intent = "bot reacts accordingly"
     else
       $flow_exists = await CheckValidFlowExistsAction(flow_id=$bot_intent)
->>>>>>> aa352313
 
     if $flow_exists == False and $bot_action is not None
-      $flow_info = await CreateFlowAction(name=$bot_intent, body=$bot_action)
+      $flow_info = await CreateFlowAction(name=$bot_intent, body=$bot_action, decorators='@meta(bot_intent="{$bot_intent}")\n')
       $flows = await AddFlowsAction(config=$flow_info.body)
       if len($flows) == 0
         print "Failed parsing created bot action flow!"
         return
-<<<<<<< HEAD
-      else
-        await await_flow_by_name $flow_info.name
-        await RemoveFlowsAction(flow_ids=[$flow_info.name])
-    else
-      await await_flow_by_name $flow_info.name
-=======
-      # Start
-      await await_flow_by_name $flow_info.name
-      await RemoveFlowsAction(flow_ids=[$flow_info.name])
->>>>>>> aa352313
+    await await_flow_by_name $flow_info.name
+    await RemoveFlowsAction(flow_ids=[$flow_info.name])
 
 
 flow unhandled user intent -> $intent
