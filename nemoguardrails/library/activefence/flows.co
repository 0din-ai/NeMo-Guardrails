"""
https://docs.activefence.com/index.html#section/Integrating-with-the-TandS-Platform-Overview/Violation-Types

Supported Violations:

Abusive or Harmful	Harassment or Bullying
Abusive or Harmful	Profanity
Abusive or Harmful	Hate Speech
Abusive or Harmful	Child Grooming*
Abusive or Harmful	General Violence
Self Harm	General
Adult Content	General
Privacy Violation	PII
"""

flow activefence moderation
    """Guardrail based on the maximum risk score."""
    $result = await CallActivefenceApiAction

<<<<<<< HEAD
  if $result.max_risk_score > 0.7
    if $config.enable_rails_exceptions
      create event ActiveFenceModerationRailException(message="ActiveFence moderation triggered. The maximum risk score exceeded the threshold.")
    else
      bot refuse to respond
    stop
=======
    if $result.max_risk_score > 0.7
        bot refuse to respond
        abort
>>>>>>> 5aca753c

flow activefence moderation detailed
    """Guardrail based on individual risk scores."""
    $result = await CallActivefenceApiAction

<<<<<<< HEAD
  if $result.violations.get("abusive_or_harmful.harassment_or_bullying", 0) > 0.8
    if $config.enable_rails_exceptions
      create event ActiveFenceHarassmentRailException(message="ActiveFence moderation triggered. The harassment or bullying risk score exceeded the threshold.")
    else
      bot inform cannot engage in abusive or harmful behavior
    stop

  if $result.violations.get("abusive_or_harmful.profanity", 0) > 0.7
    if $config.enable_rails_exceptions
      create event ActiveFenceProfanityRailException(message="ActiveFence moderation triggered. The profanity risk score exceeded the threshold.")
    else
      bot inform cannot engage in abusive or harmful behavior
    stop

  if $result.violations.get("abusive_or_harmful.hate_speech", 0) > 0.6
    if $config.enable_rails_exceptions
      create event ActiveFenceHateSpeechRailException(message="ActiveFence moderation triggered. The hate speech risk score exceeded the threshold.")
    else
      bot inform cannot engage in abusive or harmful behavior
    stop

  if $result.violations.get("abusive_or_harmful.child_grooming", 0) > 0.4
    if $config.enable_rails_exceptions
      create event ActiveFenceChildGroomingRailException(message="ActiveFence moderation triggered. The child grooming risk score exceeded the threshold.")
    else
      bot inform cannot engage in abusive or harmful behavior
    stop

  if $result.violations.get("abusive_or_harmful.general_violence", 0) > 0.7
    if $config.enable_rails_exceptions
      create event ActiveFenceGeneralViolenceRailException(message="ActiveFence moderation triggered. The general violence risk score exceeded the threshold.")
    else
      bot inform cannot engage in abusive or harmful behavior
    stop

  if $result.violations.get("self_harm.general", 0) > 0.8
    if $config.enable_rails_exceptions
      create event ActiveFenceSelfHarmRailException(message="ActiveFence moderation triggered. The self harm risk score exceeded the threshold.")
    else
      bot inform cannot engage in self harm behavior
    stop

  if $result.violations.get("adult_content.general", 0) > 0.3
    if $config.enable_rails_exceptions
      create event ActiveFenceAdultContentRailException(message="ActiveFence moderation triggered. The adult content risk score exceeded the threshold.")
    else
      bot inform cannot engage with inappropriate content
    stop

  if $result.violations.get("privacy_violation.pii", 0) > 0.8
    if $config.enable_rails_exceptions
      create event ActiveFencePrivacyViolationRailException(message="ActiveFence moderation triggered. The privacy violation risk score exceeded the threshold.")
    else
      bot inform cannot engage with sensitive content
    stop

define bot inform cannot engage in abusive or harmful behavior
  "I will not engage in any abusive or harmful behavior."
=======
    if $result.violations.get("abusive_or_harmful.harassment_or_bullying", 0) > 0.8
        bot inform cannot engage in abusive or harmful behavior
        abort

    if $result.violations.get("abusive_or_harmful.profanity", 0) > 0.7
        bot inform cannot engage in abusive or harmful behavior
        abort

    if $result.violations.get("abusive_or_harmful.hate_speech", 0) > 0.6
        bot inform cannot engage in abusive or harmful behavior
        abort

    if $result.violations.get("abusive_or_harmful.child_grooming", 0) > 0.4
        bot inform cannot engage in abusive or harmful behavior
        abort

    if $result.violations.get("abusive_or_harmful.general_violence", 0) > 0.7
        bot inform cannot engage in abusive or harmful behavior
        abort

    if $result.violations.get("self_harm.general", 0) > 0.8
        bot inform cannot engage in self harm behavior
        abort

    if $result.violations.get("adult_content.general", 0) > 0.3
        bot inform cannot engage with inappropriate content
        abort

    if $result.violations.get("privacy_violation.pii", 0) > 0.8
        bot inform cannot engage with sensitive content
        abort


flow bot inform cannot engage in abusive _or_ harmful behavior
    bot say "I will not engage in any abusive or harmful behavior."
>>>>>>> 5aca753c

flow bot inform cannot engage in self harm behavior
    bot say "I will not engage in any self harm behavior."

flow bot inform cannot engage with inappropriate content
    bot say "I will not engage with inappropriate content."

flow bot inform cannot engage with sensitive content
    bot say "I will not engage with sensitive content."<|MERGE_RESOLUTION|>--- conflicted
+++ resolved
@@ -17,83 +17,14 @@
     """Guardrail based on the maximum risk score."""
     $result = await CallActivefenceApiAction
 
-<<<<<<< HEAD
-  if $result.max_risk_score > 0.7
-    if $config.enable_rails_exceptions
-      create event ActiveFenceModerationRailException(message="ActiveFence moderation triggered. The maximum risk score exceeded the threshold.")
-    else
-      bot refuse to respond
-    stop
-=======
     if $result.max_risk_score > 0.7
         bot refuse to respond
         abort
->>>>>>> 5aca753c
 
 flow activefence moderation detailed
     """Guardrail based on individual risk scores."""
     $result = await CallActivefenceApiAction
 
-<<<<<<< HEAD
-  if $result.violations.get("abusive_or_harmful.harassment_or_bullying", 0) > 0.8
-    if $config.enable_rails_exceptions
-      create event ActiveFenceHarassmentRailException(message="ActiveFence moderation triggered. The harassment or bullying risk score exceeded the threshold.")
-    else
-      bot inform cannot engage in abusive or harmful behavior
-    stop
-
-  if $result.violations.get("abusive_or_harmful.profanity", 0) > 0.7
-    if $config.enable_rails_exceptions
-      create event ActiveFenceProfanityRailException(message="ActiveFence moderation triggered. The profanity risk score exceeded the threshold.")
-    else
-      bot inform cannot engage in abusive or harmful behavior
-    stop
-
-  if $result.violations.get("abusive_or_harmful.hate_speech", 0) > 0.6
-    if $config.enable_rails_exceptions
-      create event ActiveFenceHateSpeechRailException(message="ActiveFence moderation triggered. The hate speech risk score exceeded the threshold.")
-    else
-      bot inform cannot engage in abusive or harmful behavior
-    stop
-
-  if $result.violations.get("abusive_or_harmful.child_grooming", 0) > 0.4
-    if $config.enable_rails_exceptions
-      create event ActiveFenceChildGroomingRailException(message="ActiveFence moderation triggered. The child grooming risk score exceeded the threshold.")
-    else
-      bot inform cannot engage in abusive or harmful behavior
-    stop
-
-  if $result.violations.get("abusive_or_harmful.general_violence", 0) > 0.7
-    if $config.enable_rails_exceptions
-      create event ActiveFenceGeneralViolenceRailException(message="ActiveFence moderation triggered. The general violence risk score exceeded the threshold.")
-    else
-      bot inform cannot engage in abusive or harmful behavior
-    stop
-
-  if $result.violations.get("self_harm.general", 0) > 0.8
-    if $config.enable_rails_exceptions
-      create event ActiveFenceSelfHarmRailException(message="ActiveFence moderation triggered. The self harm risk score exceeded the threshold.")
-    else
-      bot inform cannot engage in self harm behavior
-    stop
-
-  if $result.violations.get("adult_content.general", 0) > 0.3
-    if $config.enable_rails_exceptions
-      create event ActiveFenceAdultContentRailException(message="ActiveFence moderation triggered. The adult content risk score exceeded the threshold.")
-    else
-      bot inform cannot engage with inappropriate content
-    stop
-
-  if $result.violations.get("privacy_violation.pii", 0) > 0.8
-    if $config.enable_rails_exceptions
-      create event ActiveFencePrivacyViolationRailException(message="ActiveFence moderation triggered. The privacy violation risk score exceeded the threshold.")
-    else
-      bot inform cannot engage with sensitive content
-    stop
-
-define bot inform cannot engage in abusive or harmful behavior
-  "I will not engage in any abusive or harmful behavior."
-=======
     if $result.violations.get("abusive_or_harmful.harassment_or_bullying", 0) > 0.8
         bot inform cannot engage in abusive or harmful behavior
         abort
@@ -129,7 +60,6 @@
 
 flow bot inform cannot engage in abusive _or_ harmful behavior
     bot say "I will not engage in any abusive or harmful behavior."
->>>>>>> 5aca753c
 
 flow bot inform cannot engage in self harm behavior
     bot say "I will not engage in any self harm behavior."
