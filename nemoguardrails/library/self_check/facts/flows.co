
flow self check facts
    """Check if the previous answer is accurate w.r.t. the relevant chunks.

    This output rail must be enabled explicitly per output message by setting
    the $check_facts context variable to True.
    """
    if $check_facts == True
        global $check_facts
        $check_facts = False

<<<<<<< HEAD
    $accuracy = execute self_check_facts
    if $accuracy < 0.5
      if $config.enable_rails_exceptions
        create event FactCheckRailRailException(message="Fact check failed. The accuracy of the previous answer was below the required threshold.")
      else
        bot refuse to respond
      stop
=======
        $accuracy = await SelfCheckFactsAction
        if $accuracy < 0.5
            bot refuse to respond
            abort
>>>>>>> 5aca753c
<|MERGE_RESOLUTION|>--- conflicted
+++ resolved
@@ -9,17 +9,7 @@
         global $check_facts
         $check_facts = False
 
-<<<<<<< HEAD
-    $accuracy = execute self_check_facts
-    if $accuracy < 0.5
-      if $config.enable_rails_exceptions
-        create event FactCheckRailRailException(message="Fact check failed. The accuracy of the previous answer was below the required threshold.")
-      else
-        bot refuse to respond
-      stop
-=======
         $accuracy = await SelfCheckFactsAction
         if $accuracy < 0.5
             bot refuse to respond
-            abort
->>>>>>> 5aca753c
+            abort