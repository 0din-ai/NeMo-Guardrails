--- conflicted
+++ resolved
@@ -204,20 +204,6 @@
         """
         prompt = get_prompt(self.config, task)
         if prompt.content:
-<<<<<<< HEAD
-            task_prompt = self._render_string(prompt.content, context=context, events=events)
-            while len(task_prompt) > prompt.max_length:
-                if not events:
-                    raise Exception(
-                        f"Prompt exceeds max length of {prompt.max_length} even without history"
-                    )
-                # Remove events from the beginning of the history until the prompt fits.
-                events.pop(0)
-                task_prompt = self._render_string(prompt.content, context=context, events=events)
-            return task_prompt
-        else:
-            task_messages = self._render_messages(prompt.messages, context=context, events=events)
-=======
             task_prompt = self._render_string(
                 prompt.content, context=context, events=events
             )
@@ -236,18 +222,10 @@
             task_messages = self._render_messages(
                 prompt.messages, context=context, events=events
             )
->>>>>>> b6127817
             task_prompt_length = self._get_messages_text_length(task_messages)
             while task_prompt_length > prompt.max_length:
                 if not events:
                     raise Exception(
-<<<<<<< HEAD
-                        f"Prompt exceeds max length of {prompt.max_length} even without history"
-                    )
-                # Remove events from the beginning of the history until the prompt fits.
-                events.pop(0)
-                task_messages = self._render_messages(prompt.messages, context=context, events=events)
-=======
                         f"Prompt exceeds max length of {prompt.max_length} characters even without history"
                     )
                 # Remove events from the beginning of the history until the prompt fits.
@@ -255,7 +233,6 @@
                 task_messages = self._render_messages(
                     prompt.messages, context=context, events=events
                 )
->>>>>>> b6127817
                 task_prompt_length = self._get_messages_text_length(task_messages)
             return task_messages
 
