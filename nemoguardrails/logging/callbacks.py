# SPDX-FileCopyrightText: Copyright (c) 2023 NVIDIA CORPORATION & AFFILIATES. All rights reserved.
# SPDX-License-Identifier: Apache-2.0
#
# Licensed under the Apache License, Version 2.0 (the "License");
# you may not use this file except in compliance with the License.
# You may obtain a copy of the License at
#
# http://www.apache.org/licenses/LICENSE-2.0
#
# Unless required by applicable law or agreed to in writing, software
# distributed under the License is distributed on an "AS IS" BASIS,
# WITHOUT WARRANTIES OR CONDITIONS OF ANY KIND, either express or implied.
# See the License for the specific language governing permissions and
# limitations under the License.
import logging
import uuid
from time import time
from typing import Any, Dict, List, Optional, Union
from uuid import UUID

from langchain.callbacks import StdOutCallbackHandler
from langchain.callbacks.base import AsyncCallbackHandler, BaseCallbackManager
from langchain.callbacks.manager import AsyncCallbackManagerForChainRun
from langchain.schema import AgentAction, AgentFinish, BaseMessage, LLMResult

from nemoguardrails.context import explain_info_var, llm_call_info_var, llm_stats_var
from nemoguardrails.logging.explain import LLMCallInfo
from nemoguardrails.logging.processing_log import processing_log_var
from nemoguardrails.logging.stats import LLMStats

log = logging.getLogger(__name__)


class LoggingCallbackHandler(AsyncCallbackHandler, StdOutCallbackHandler):
    """Async callback handler that can be used to handle callbacks from langchain."""

    async def on_llm_start(
        self,
        serialized: Dict[str, Any],
        prompts: List[str],
        *,
        run_id: UUID,
        parent_run_id: Optional[UUID] = None,
        **kwargs: Any,
    ) -> None:
        """Run when LLM starts running."""
        # We initialize a new LLM call if we don't have one already. This can happen
        # when a chain is used directly.
        llm_call_info = llm_call_info_var.get()
        if llm_call_info is None:
            llm_call_info = LLMCallInfo()
            llm_call_info_var.set(llm_call_info)

        # We also add it to the explain object
        explain_info = explain_info_var.get()
        if explain_info:
            explain_info.llm_calls.append(llm_call_info)

        log.info("Invocation Params :: %s", kwargs.get("invocation_params", {}))
        log.info("Prompt :: %s", prompts[0])
        llm_call_info.prompt = prompts[0]

        llm_call_info.started_at = time()

        llm_stats = llm_stats_var.get()
        if llm_stats is None:
            llm_stats = LLMStats()
            llm_stats_var.set(llm_stats)

        llm_stats.inc("total_calls")

    async def on_chat_model_start(
        self,
        serialized: Dict[str, Any],
        messages: List[List[BaseMessage]],
        *,
        run_id: UUID,
        parent_run_id: Optional[UUID] = None,
        **kwargs: Any,
    ) -> Any:
        """Run when a chat model starts running."""
        # We initialize a new LLM call if we don't have one already. This can happen
        # when a chain is used directly.
        llm_call_info = llm_call_info_var.get()
        if llm_call_info is None:
            llm_call_info = LLMCallInfo()
            llm_call_info_var.set(llm_call_info)

<<<<<<< HEAD
        prompt = "\n" + "\n".join(
            [
                "[cyan]"
                + (
                    "User"
                    if msg.type == "human"
                    else "Bot"
                    if msg.type == "ai"
                    else "System"
                )
                + "[/][black on white]"
                + "\n"
                + msg.content
                + "[/]"
                for msg in messages[0]
            ]
=======
        # We also add it to the explain object
        explain_info = explain_info_var.get()
        if explain_info:
            explain_info.llm_calls.append(llm_call_info)

        prompt = (
            "\n"
            + "\n".join(
                [
                    Styles.CYAN
                    + (
                        "User"
                        if msg.type == "human"
                        else "Bot"
                        if msg.type == "ai"
                        else "System"
                    )
                    + Styles.PROMPT
                    + "\n"
                    + msg.content
                    for msg in messages[0]
                ]
            )
            + Styles.RESET_ALL
>>>>>>> 49e62179
        )

        log.info("Invocation Params :: %s", kwargs.get("invocation_params", {}))
        log.info("Prompt Messages :: %s", prompt)
        llm_call_info.prompt = prompt
        llm_call_info.started_at = time()

        llm_stats = llm_stats_var.get()
        if llm_stats is None:
            llm_stats = LLMStats()
            llm_stats_var.set(llm_stats)

        llm_stats.inc("total_calls")

    async def on_llm(self, *args, **kwargs) -> Any:
        """NOTE: this needs to be implemented to avoid a warning by LangChain."""
        pass

    async def on_llm_new_token(
        self,
        token: str,
        *,
        run_id: UUID,
        parent_run_id: Optional[UUID] = None,
        **kwargs: Any,
    ) -> None:
        """Run on new LLM token. Only available when streaming is enabled."""

    async def on_llm_end(
        self,
        response: LLMResult,
        *,
        run_id: UUID,
        parent_run_id: Optional[UUID] = None,
        **kwargs: Any,
    ) -> None:
        """Run when LLM ends running."""
        log.info("Completion :: %s", response.generations[0][0].text)
        llm_call_info = llm_call_info_var.get()
        if llm_call_info is None:
            llm_call_info = LLMCallInfo()
        llm_call_info.completion = response.generations[0][0].text
        llm_call_info.finished_at = time()

        llm_stats = llm_stats_var.get()
        if llm_stats is None:
            llm_stats = LLMStats()
            llm_stats_var.set(llm_stats)

        # If there are additional completions, we show them as well
        if len(response.generations[0]) > 1:
            for i, generation in enumerate(response.generations[0][1:]):
                log.info("--- :: Completion %d", i + 2)
                log.info("Completion :: %s", generation.text)

        log.info("Output Stats :: %s", response.llm_output)
        took = llm_call_info.finished_at - llm_call_info.started_at
        log.info("--- :: LLM call took %.2f seconds", took)
        llm_stats.inc("total_time", took)
        llm_call_info.duration = took

        # Update the token usage stats as well
        if response.llm_output:
            token_usage = response.llm_output.get("token_usage", {})
            llm_stats.inc("total_tokens", token_usage.get("total_tokens", 0))
            llm_call_info.total_tokens = token_usage.get("total_tokens", 0)
            llm_stats.inc("total_prompt_tokens", token_usage.get("prompt_tokens", 0))
            llm_call_info.prompt_tokens = token_usage.get("prompt_tokens", 0)
            llm_stats.inc(
                "total_completion_tokens", token_usage.get("completion_tokens", 0)
            )
            llm_call_info.completion_tokens = token_usage.get("completion_tokens", 0)

        # Finally, we append the LLM call log to the processing log
        processing_log = processing_log_var.get()
        if processing_log:
            processing_log.append(
                {"type": "llm_call_info", "timestamp": time(), "data": llm_call_info}
            )

    async def on_llm_error(
        self,
        error: Union[Exception, KeyboardInterrupt],
        *,
        run_id: UUID,
        parent_run_id: Optional[UUID] = None,
        **kwargs: Any,
    ) -> None:
        """Run when LLM errors."""

    async def on_chain_start(
        self,
        serialized: Dict[str, Any],
        inputs: Dict[str, Any],
        *,
        run_id: UUID,
        parent_run_id: Optional[UUID] = None,
        **kwargs: Any,
    ) -> None:
        """Run when chain starts running."""

    async def on_chain_end(
        self,
        outputs: Dict[str, Any],
        *,
        run_id: UUID,
        parent_run_id: Optional[UUID] = None,
        **kwargs: Any,
    ) -> None:
        """Run when chain ends running."""

    async def on_chain_error(
        self,
        error: Union[Exception, KeyboardInterrupt],
        *,
        run_id: UUID,
        parent_run_id: Optional[UUID] = None,
        **kwargs: Any,
    ) -> None:
        """Run when chain errors."""

    async def on_tool_start(
        self,
        serialized: Dict[str, Any],
        input_str: str,
        *,
        run_id: UUID,
        parent_run_id: Optional[UUID] = None,
        **kwargs: Any,
    ) -> None:
        """Run when tool starts running."""

    async def on_tool_end(
        self,
        output: str,
        *,
        run_id: UUID,
        parent_run_id: Optional[UUID] = None,
        **kwargs: Any,
    ) -> None:
        """Run when tool ends running."""

    async def on_tool_error(
        self,
        error: Union[Exception, KeyboardInterrupt],
        *,
        run_id: UUID,
        parent_run_id: Optional[UUID] = None,
        **kwargs: Any,
    ) -> None:
        """Run when tool errors."""

    async def on_text(
        self,
        text: str,
        *,
        run_id: UUID,
        parent_run_id: Optional[UUID] = None,
        **kwargs: Any,
    ) -> None:
        """Run on arbitrary text."""

    async def on_agent_action(
        self,
        action: AgentAction,
        *,
        run_id: UUID,
        parent_run_id: Optional[UUID] = None,
        **kwargs: Any,
    ) -> None:
        """Run on agent action."""

    async def on_agent_finish(
        self,
        finish: AgentFinish,
        *,
        run_id: UUID,
        parent_run_id: Optional[UUID] = None,
        **kwargs: Any,
    ) -> None:
        """Run on agent end."""


handlers = [LoggingCallbackHandler()]
logging_callbacks = BaseCallbackManager(
    handlers=handlers, inheritable_handlers=handlers
)

logging_callback_manager_for_chain = AsyncCallbackManagerForChainRun(
    run_id=uuid.uuid4(),
    parent_run_id=None,
    handlers=handlers,
    inheritable_handlers=handlers,
    tags=[],
    inheritable_tags=[],
)<|MERGE_RESOLUTION|>--- conflicted
+++ resolved
@@ -86,7 +86,11 @@
             llm_call_info = LLMCallInfo()
             llm_call_info_var.set(llm_call_info)
 
-<<<<<<< HEAD
+        # We also add it to the explain object
+        explain_info = explain_info_var.get()
+        if explain_info:
+            explain_info.llm_calls.append(llm_call_info)
+          
         prompt = "\n" + "\n".join(
             [
                 "[cyan]"
@@ -103,32 +107,6 @@
                 + "[/]"
                 for msg in messages[0]
             ]
-=======
-        # We also add it to the explain object
-        explain_info = explain_info_var.get()
-        if explain_info:
-            explain_info.llm_calls.append(llm_call_info)
-
-        prompt = (
-            "\n"
-            + "\n".join(
-                [
-                    Styles.CYAN
-                    + (
-                        "User"
-                        if msg.type == "human"
-                        else "Bot"
-                        if msg.type == "ai"
-                        else "System"
-                    )
-                    + Styles.PROMPT
-                    + "\n"
-                    + msg.content
-                    for msg in messages[0]
-                ]
-            )
-            + Styles.RESET_ALL
->>>>>>> 49e62179
         )
 
         log.info("Invocation Params :: %s", kwargs.get("invocation_params", {}))
