# SPDX-FileCopyrightText: Copyright (c) 2023 NVIDIA CORPORATION & AFFILIATES. All rights reserved.
# SPDX-License-Identifier: Apache-2.0
#
# Licensed under the Apache License, Version 2.0 (the "License");
# you may not use this file except in compliance with the License.
# You may obtain a copy of the License at
#
# http://www.apache.org/licenses/LICENSE-2.0
#
# Unless required by applicable law or agreed to in writing, software
# distributed under the License is distributed on an "AS IS" BASIS,
# WITHOUT WARRANTIES OR CONDITIONS OF ANY KIND, either express or implied.
# See the License for the specific language governing permissions and
# limitations under the License.

"""Module for the configuration of rails."""
import os
import random
from typing import Any, Dict, List, Optional, Union

import yaml
from pydantic import BaseModel, ValidationError, root_validator
from pydantic.fields import Field

from nemoguardrails.colang import parse_colang_file, parse_flow_elements


class Model(BaseModel):
    """Configuration of a model used by the rails engine.

    Typically, the main model is configured e.g.:
    {
        "type": "main",
        "engine": "openai",
        "model": "text-davinci-003"
    }
    """

    type: str
    engine: str
    model: Optional[str] = Field(
        default=None,
        description="The name of the model. If not specified, it should be specified through the parameters attribute.",
    )
    parameters: Dict[str, Any] = Field(default_factory=dict)


class Instruction(BaseModel):
    """Configuration for instructions in natural language that should be passed to the LLM."""

    type: str
    content: str


class Document(BaseModel):
    """Configuration for documents that should be used for question answering."""

    format: str
    content: str


class MessageTemplate(BaseModel):
    """Template for a message structure."""

    type: str = Field(
        description="The type of message, e.g., 'assistant', 'user', 'system'."
    )
    content: str = Field(description="The content of the message.")


class TaskPrompt(BaseModel):
    """Configuration for prompts that will be used for a specific task."""

    task: str = Field(description="The id of the task associated with this prompt.")
    content: Optional[str] = Field(
        default=None, description="The content of the prompt, if it's a string."
    )
    messages: Optional[List[Union[MessageTemplate, str]]] = Field(
        default=None,
        description="The list of messages included in the prompt. Used for chat models.",
    )
    models: Optional[List[str]] = Field(
        default=None,
        description="If specified, the prompt will be used only for the given LLM engines/models. "
        "The format is a list of strings with the format: <engine> or <engine>/<model>.",
    )
    output_parser: Optional[str] = Field(
        default=None,
        description="The name of the output parser to use for this prompt.",
    )

    @root_validator(pre=True, allow_reuse=True)
    def check_fields(cls, values):
        if not values.get("content") and not values.get("messages"):
            raise ValidationError("One of `content` or `messages` must be provided.")

        if values.get("content") and values.get("messages"):
            raise ValidationError(
                "Only one of `content` or `messages` must be provided."
            )

        return values


class EmbeddingSearchProvider(BaseModel):
    """Configuration of a embedding search provider."""

    name: str = Field(
        default="default",
        description="The name of the embedding search provider. If not specified, default is used.",
    )
    parameters: Dict[str, Any] = Field(default_factory=dict)


class KnowledgeBaseConfig(BaseModel):
    folder: str = Field(
        default="kb",
        description="The folder from which the documents should be loaded.",
    )
    embedding_search_provider: EmbeddingSearchProvider = Field(
        default_factory=EmbeddingSearchProvider,
        description="The search provider used to search the knowledge base.",
    )


class CoreConfig(BaseModel):
    """Settings for core internal mechanics."""

    embedding_search_provider: EmbeddingSearchProvider = Field(
        default_factory=EmbeddingSearchProvider,
        description="The search provider used to search the most similar canonical forms/flows.",
    )


# Load the default config values from the file
with open(os.path.join(os.path.dirname(__file__), "default_config.yml")) as _fc:
    _default_config = yaml.safe_load(_fc)


def _join_config(dest_config: dict, additional_config: dict):
    """Helper to join two configuration."""

    dest_config["user_messages"] = {
        **dest_config.get("user_messages", {}),
        **additional_config.get("user_messages", {}),
    }

    dest_config["bot_messages"] = {
        **dest_config.get("bot_messages", {}),
        **additional_config.get("bot_messages", {}),
    }

    dest_config["instructions"] = dest_config.get(
        "instructions", []
    ) + additional_config.get("instructions", [])

    dest_config["flows"] = dest_config.get("flows", []) + additional_config.get(
        "flows", []
    )

    dest_config["models"] = dest_config.get("models", []) + additional_config.get(
        "models", []
    )

    dest_config["prompts"] = dest_config.get("prompts", []) + additional_config.get(
        "prompts", []
    )

    dest_config["docs"] = dest_config.get("docs", []) + additional_config.get(
        "docs", []
    )

    dest_config["actions_server_url"] = dest_config.get(
        "actions_server_url", None
    ) or additional_config.get("actions_server_url", None)

    dest_config["embedding_search_provider"] = dest_config.get(
        "embedding_search_provider", {}
    ) or additional_config.get("embedding_search_provider", {})

    additional_fields = [
        "sample_conversation",
        "lowest_temperature",
        "enable_multi_step_generation",
<<<<<<< HEAD
        "colang_version",
=======
        "custom_data",
        "knowledge_base",
        "core",
>>>>>>> cb07be6e
    ]

    for field in additional_fields:
        if additional_config.get(field):
            dest_config[field] = additional_config[field]


class RailsConfig(BaseModel):
    """Configuration object for the models and the rails.

    TODO: add typed config for user_messages, bot_messages, and flows.
    """

    models: List[Model] = Field(
        description="The list of models used by the rails configuration."
    )

    user_messages: Dict[str, List[str]] = Field(
        default_factory=dict,
        description="The list of user messages that should be used for the rails.",
    )

    bot_messages: Dict[str, List[str]] = Field(
        default_factory=dict,
        description="The list of bot messages that should be used for the rails.",
    )

    flows: List[Dict] = Field(
        default_factory=list,
        description="The list of flows that should be used for the rails.",
    )

    instructions: Optional[List[Instruction]] = Field(
        default=[Instruction.parse_obj(obj) for obj in _default_config["instructions"]],
        description="List of instructions in natural language that the LLM should use.",
    )

    docs: Optional[List[Document]] = Field(
        default=None,
        description="List of documents that should be used for question answering.",
    )

    actions_server_url: Optional[str] = Field(
        default=None,
        description="The URL of the actions server that should be used for the rails.",
    )

    sample_conversation: Optional[str] = Field(
        default=_default_config["sample_conversation"],
        description="The sample conversation that should be used inside the prompts.",
    )

    prompts: Optional[List[TaskPrompt]] = Field(
        default=None,
        description="The prompts that should be used for the various LLM tasks.",
    )

    config_path: Optional[str] = Field(
        default=None, description="The path from which the configuration was loaded."
    )

    # Some tasks need to be as deterministic as possible. The lowest possible temperature
    # will be used for those tasks. Models like dolly don't allow for a temperature of 0.0,
    # for example, in which case a custom one can be set.
    lowest_temperature: Optional[float] = Field(
        default=0.0,
        description="The lowest temperature that should be used for the LLM.",
    )

    # This should only be enabled for highly capable LLMs i.e. ~text-davinci-003.
    enable_multi_step_generation: Optional[bool] = Field(
        default=False,
        description="Whether to enable multi-step generation for the LLM.",
    )

<<<<<<< HEAD
    colang_version: str = Field(default="1.0", description="The Colang version to use.")
=======
    custom_data: Dict = Field(
        default_factory=dict,
        description="Any custom configuration data that might be needed.",
    )

    knowledge_base: KnowledgeBaseConfig = Field(
        default_factory=KnowledgeBaseConfig,
        description="Configuration for the built-in knowledge base support.",
    )

    core: CoreConfig = Field(
        default_factory=CoreConfig,
        description="Configuration for core internal mechanics.",
    )
>>>>>>> cb07be6e

    @staticmethod
    def from_path(
        config_path: str,
        test_set_percentage: Optional[float] = 0.0,
        test_set: Optional[Dict[str, List]] = {},
        max_samples_per_intent: Optional[int] = 0,
    ):
        """Loads a configuration from a given path.

        Supports loading a from a single file, or from a directory.

        Also used for testing Guardrails apps, in which case the test_set is
        randomly created from the intent samples in the config files.
        In this situation test_set_percentage should be larger than 0.

        If we want to limit the number of samples for an intent, set the
        max_samples_per_intent to a positive number. It is useful for testing apps, but
        also for limiting the number of samples for an intent in some scenarios.
        The chosen samples are selected randomly for each intent.
        """
        # If the config path is a file, we load the YAML content.
        # Otherwise, if it's a folder, we iterate through all files.
        if config_path.endswith(".yaml") or config_path.endswith(".yml"):
            with open(config_path) as f:
                raw_config = yaml.safe_load(f.read())

        elif os.path.isdir(config_path):
            # Iterate all .yml files and join them
            raw_config = {}

            # First, we need to gather the names of the colang files.
            colang_files = []

            for root, dirs, files in os.walk(config_path):
                for file in files:
                    # This is the raw configuration that will be loaded from the file.
                    _raw_config = {}

                    # Extract the full path for the file and compute relative path
                    full_path = os.path.join(root, file)
                    rel_path = os.path.relpath(full_path, config_path)

                    # If it's a file in the `kb` folder we need to append it to the docs
                    if rel_path.startswith("kb"):
                        _raw_config = {"docs": []}
                        if rel_path.endswith(".md"):
                            with open(full_path, encoding="utf-8") as f:
                                _raw_config["docs"].append(
                                    {"format": "md", "content": f.read()}
                                )

                    elif file.endswith(".yml") or file.endswith(".yaml"):
                        with open(full_path, "r", encoding="utf-8") as f:
                            _raw_config = yaml.safe_load(f.read())

                    elif file.endswith(".co"):
                        colang_files.append((file, full_path))

                    # Extract test set if needed before adding the _raw_config to the app config in raw_config
                    if "user_messages" in _raw_config and test_set_percentage > 0:
                        for intent, samples in _raw_config["user_messages"].items():
                            # We need at least 2 samples to create a test split
                            if len(samples) > 1:
                                random.shuffle(samples)
                                num_test_elements = int(
                                    len(samples) * test_set_percentage
                                )
                                test_set[intent] = samples[:num_test_elements]
                                _raw_config["user_messages"][intent] = samples[
                                    num_test_elements:
                                ]
                                # Limit the number of samples per intent if specified
                                if (
                                    0
                                    < max_samples_per_intent
                                    < len(_raw_config["user_messages"][intent])
                                ):
                                    _raw_config["user_messages"][intent] = _raw_config[
                                        "user_messages"
                                    ][intent][:max_samples_per_intent]

                    _join_config(raw_config, _raw_config)

            # Parse the colang files after we know the colang version
            colang_version = raw_config.get("colang_version", "1.0")

            for file, full_path in colang_files:
                with open(full_path, "r", encoding="utf-8") as f:
                    _raw_config = parse_colang_file(
                        file, content=f.read(), version=colang_version
                    )
                    _join_config(raw_config, _raw_config)

        else:
            raise ValueError(f"Invalid config path {config_path}.")

        # If there are no instructions, we use the default ones.
        if len(raw_config.get("instructions", [])) == 0:
            raw_config["instructions"] = _default_config["instructions"]

        raw_config["config_path"] = config_path

        return RailsConfig.parse_object(raw_config)

    @staticmethod
    def from_content(
        colang_content: Optional[str] = None, yaml_content: Optional[str] = None
    ):
        """Loads a configuration from the provided colang/YAML content."""
        raw_config = {}

        if colang_content:
            _join_config(
                raw_config, parse_colang_file("main.co", content=colang_content)
            )

        if yaml_content:
            _join_config(raw_config, yaml.safe_load(yaml_content))

        # If there are no instructions, we use the default ones.
        if len(raw_config.get("instructions", [])) == 0:
            raw_config["instructions"] = _default_config["instructions"]

        return RailsConfig.parse_object(raw_config)

    @classmethod
    def parse_object(cls, obj):
        """Parses a configuration object from a given dictionary."""
        # If we have flows, we need to process them further from CoYML to CIL, but only for
        # version 1.0.

        if obj.get("colang_version") != "1.0":
            for flow_data in obj.get("flows", []):
                # If the first element in the flow does not have a "_type", we need to convert
                if flow_data.get("elements") and not flow_data["elements"][0].get(
                    "_type"
                ):
                    flow_data["elements"] = parse_flow_elements(flow_data["elements"])

        return RailsConfig.parse_obj(obj)<|MERGE_RESOLUTION|>--- conflicted
+++ resolved
@@ -182,13 +182,10 @@
         "sample_conversation",
         "lowest_temperature",
         "enable_multi_step_generation",
-<<<<<<< HEAD
         "colang_version",
-=======
         "custom_data",
         "knowledge_base",
         "core",
->>>>>>> cb07be6e
     ]
 
     for field in additional_fields:
@@ -264,9 +261,8 @@
         description="Whether to enable multi-step generation for the LLM.",
     )
 
-<<<<<<< HEAD
     colang_version: str = Field(default="1.0", description="The Colang version to use.")
-=======
+
     custom_data: Dict = Field(
         default_factory=dict,
         description="Any custom configuration data that might be needed.",
@@ -281,7 +277,6 @@
         default_factory=CoreConfig,
         description="Configuration for core internal mechanics.",
     )
->>>>>>> cb07be6e
 
     @staticmethod
     def from_path(
