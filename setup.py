# SPDX-FileCopyrightText: Copyright (c) 2023 NVIDIA CORPORATION & AFFILIATES. All rights reserved.
# SPDX-License-Identifier: Apache-2.0
#
# Licensed under the Apache License, Version 2.0 (the "License");
# you may not use this file except in compliance with the License.
# You may obtain a copy of the License at
#
# http://www.apache.org/licenses/LICENSE-2.0
#
# Unless required by applicable law or agreed to in writing, software
# distributed under the License is distributed on an "AS IS" BASIS,
# WITHOUT WARRANTIES OR CONDITIONS OF ANY KIND, either express or implied.
# See the License for the specific language governing permissions and
# limitations under the License.


"""Install, build and package the `nemoguardrails` package."""

from setuptools import find_packages, setup

setup(
    name="nemoguardrails",
    version="0.6.1",
    packages=find_packages(exclude=["qa", "tests"]),
    author="NVIDIA",
    author_email="nemoguardrails@nvidia.com",
    description="NeMo Guardrails is an open-source toolkit for easily adding "
    "programmable guardrails to LLM-based conversational systems.",
    long_description="""NeMo Guardrails is an open-source toolkit for easily adding
    programmable guardrails to LLM-based conversational systems.
    Guardrails (or "rails" for short) are specific ways of controlling the output of an LLM,
    e.g., not talking about politics, responding in a particular way to specific user
    requests, following a predefined dialog path, using a particular language style,
    extracting structured data, etc.""",
    long_description_content_type="text/markdown",
    url="https://github.com/NVIDIA/NeMo-Guardrails",
    classifiers=[
        "Development Status :: 4 - Beta",
        "Intended Audience :: Developers",
        "License :: OSI Approved :: Apache Software License",
        "Programming Language :: Python :: 3",
        "Programming Language :: Python :: 3.8",
        "Programming Language :: Python :: 3.9",
        "Programming Language :: Python :: 3.10",
    ],
    entry_points={
        "console_scripts": ["nemoguardrails=nemoguardrails.__main__:app"],
    },
    package_data={
        "nemoguardrails": [
            "**/*.yml",
            "**/*.co",
            "**/*.txt",
            "**/*.json",
            "../examples/**/*",
            "../chat-ui/**/*",
            "eval/data/**/*",
        ],
    },
    install_requires=[
        "pydantic==1.10.9",
        "aiohttp==3.8.5",
<<<<<<< HEAD
        "langchain==0.0.351",
=======
        "langchain==0.0.352",
>>>>>>> 84789863
        "requests>=2.31.0",
        "typer==0.7.0",
        "PyYAML~=6.0",
        "setuptools~=65.5.1",
        "annoy==1.17.3",
        "sentence-transformers==2.2.2",
        "fastapi==0.103.1",
        "starlette==0.27.0",
        "uvicorn==0.23.2",
        "httpx==0.24.1",
        "simpleeval==0.9.13",
        "typing-extensions==4.5.0",
        "Jinja2==3.1.2",
        "nest-asyncio==1.5.6",
    ],
    extras_require={
        "dev": ["fastapi-utils==0.2.1", "watchdog==3.0.0"],
        "eval": ["tqdm~=4.65", "numpy~=1.24"],
        "openai": ["openai==0.28.1"],
        "sdd": [
            "presidio-analyzer~=2.2.351",
            "presidio-anonymizer~=2.2.351",
            "spacy~=3.7.2",
        ],
        "all": [
            "openai==0.28.1",
            "tqdm~=4.65",
            "numpy~=1.24",
            "fastapi-utils==0.2.1",
            "watchdog==3.0.0",
            "presidio-analyzer~=2.2.351",
            "presidio-anonymizer~=2.2.351",
            "spacy~=3.7.2",
        ],
    },
)<|MERGE_RESOLUTION|>--- conflicted
+++ resolved
@@ -60,11 +60,7 @@
     install_requires=[
         "pydantic==1.10.9",
         "aiohttp==3.8.5",
-<<<<<<< HEAD
-        "langchain==0.0.351",
-=======
         "langchain==0.0.352",
->>>>>>> 84789863
         "requests>=2.31.0",
         "typer==0.7.0",
         "PyYAML~=6.0",
