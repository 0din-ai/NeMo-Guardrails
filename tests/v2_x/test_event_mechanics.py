# SPDX-FileCopyrightText: Copyright (c) 2023 NVIDIA CORPORATION & AFFILIATES. All rights reserved.
# SPDX-License-Identifier: Apache-2.0
#
# Licensed under the Apache License, Version 2.0 (the "License");
# you may not use this file except in compliance with the License.
# You may obtain a copy of the License at
#
# http://www.apache.org/licenses/LICENSE-2.0
#
# Unless required by applicable law or agreed to in writing, software
# distributed under the License is distributed on an "AS IS" BASIS,
# WITHOUT WARRANTIES OR CONDITIONS OF ANY KIND, either express or implied.
# See the License for the specific language governing permissions and
# limitations under the License.

"""Test the core flow mechanics"""
import logging

from rich.logging import RichHandler

from nemoguardrails import RailsConfig
from nemoguardrails.colang.v2_x.runtime.flows import ActionStatus
from nemoguardrails.colang.v2_x.runtime.statemachine import (
    InternalEvent,
    run_to_completion,
)
from tests.utils import TestChat, _init_state, is_data_in_events

FORMAT = "%(message)s"
logging.basicConfig(
    level=logging.DEBUG,
    format=FORMAT,
    datefmt="[%X,%f]",
    handlers=[RichHandler(markup=True)],
)

start_main_flow_event = InternalEvent(name="StartFlow", arguments={"flow_id": "main"})


def test_send_umim_action_event():
    """Test to send an UMIM event."""

    content = """
    flow main
      send StartUtteranceBotAction(script="Hello world")
    """

    state = run_to_completion(_init_state(content), start_main_flow_event)
    assert is_data_in_events(
        state.outgoing_events,
        [
            {
                "type": "StartUtteranceBotAction",
                "script": "Hello world",
            }
        ],
    )


<<<<<<< HEAD
def test_change_umim_event_source_id():
    """Test to send an UMIM event."""

    content = """
    flow main
      send StartUtteranceBotAction(script="Hello world")
    """

    config = """
    colang_version: "2.x"
    event_source_uid : agent-1
    """

    state = run_to_completion(_init_state(content, config), start_main_flow_event)
=======
def test_send_umim_action_event_overwriting_default_parameters():
    """Test to send an UMIM event but overwrite default parameters."""

    content = """
    flow main
      $fixed_timestamp = "2024-10-22T12:08:18.874224"
      $uid = "1234"
      send UtteranceBotActionFinished(final_script="Hello world", action_finished_at=$fixed_timestamp, action_uid=$uid, is_success=True)
    """

    state = run_to_completion(_init_state(content), start_main_flow_event)
>>>>>>> 67bfbb94
    assert is_data_in_events(
        state.outgoing_events,
        [
            {
<<<<<<< HEAD
                "type": "StartUtteranceBotAction",
                "script": "Hello world",
                "source_uid": "agent-1",
=======
                "type": "UtteranceBotActionFinished",
                "final_script": "Hello world",
                "action_uid": "1234",
                "action_finished_at": "2024-10-22T12:08:18.874224",
>>>>>>> 67bfbb94
            }
        ],
    )


def test_match_umim_action_event():
    """Test to match an UMIM event."""

    content = """
    flow main
      match UtteranceUserAction.Finished(final_transcript="Hi")
      send StartUtteranceBotAction(script="Hello world")
    """

    state = run_to_completion(_init_state(content), start_main_flow_event)
    assert is_data_in_events(
        state.outgoing_events,
        [],
    )
    state = run_to_completion(
        state,
        {
            "type": "UtteranceUserActionFinished",
            "uid": "d4a265bb-4a27-4d28-8ca5-80cc73dc4707",
            "event_created_at": "2023-09-12T13:01:16.334940+00:00",
            "source_uid": "umim_tui_app",
            "action_uid": "cc63b1a0-5703-4e80-b66b-2734c13abcf3",
            "final_transcript": "Hi",
            "is_success": True,
            "action_info_modality": "user_speech",
            "action_info_modality_policy": "replace",
            "action_finished_at": "2023-09-12T13:01:16.334954+00:00",
        },
    )
    assert is_data_in_events(
        state.outgoing_events,
        [
            {
                "type": "StartUtteranceBotAction",
                "script": "Hello world",
            }
        ],
    )


def test_start_action():
    """Test to start an UMIM action"""

    content = """
    flow main
      start UtteranceBotAction(script="Hello world")
    """
    state = run_to_completion(_init_state(content), start_main_flow_event)
    assert is_data_in_events(
        state.outgoing_events,
        [
            {
                "type": "StartUtteranceBotAction",
                "script": "Hello world",
            }
        ],
    )


def test_start_match_action_on_action_parameter():
    """Test to start and match an UMIM action based on action parameters."""

    content = """
    flow main
      start UtteranceBotAction(script="Hello world")
      match UtteranceBotAction(script="Hello world").Finished()
      start UtteranceBotAction(script="Done")
    """
    state = run_to_completion(_init_state(content), start_main_flow_event)
    assert is_data_in_events(
        state.outgoing_events,
        [
            {
                "type": "StartUtteranceBotAction",
                "script": "Hello world",
            }
        ],
    )
    state = run_to_completion(
        state,
        {
            "type": "UtteranceBotActionFinished",
            "final_script": "Hello world",
            "action_uid": state.outgoing_events[0]["action_uid"],
        },
    )
    assert is_data_in_events(
        state.outgoing_events,
        [
            {
                "type": "StartUtteranceBotAction",
                "script": "Done",
            },
            {
                "type": "StopUtteranceBotAction",
            },
        ],
    )


def test_start_mismatch_action_on_action_parameter():
    """Test to start and mismatch an UMIM action based on action parameters."""

    content = """
    flow main
      start UtteranceBotAction(script="Hello world")
      match UtteranceBotAction(script="Hello").Finished()
      start UtteranceBotAction(script="Done")
    """
    state = run_to_completion(_init_state(content), start_main_flow_event)
    assert is_data_in_events(
        state.outgoing_events,
        [
            {
                "type": "StartUtteranceBotAction",
                "script": "Hello world",
            }
        ],
    )
    state = run_to_completion(
        state,
        {
            "type": "UtteranceBotActionFinished",
            "final_script": "Hello world",
            "action_uid": state.outgoing_events[0]["action_uid"],
        },
    )
    assert is_data_in_events(
        state.outgoing_events,
        [],
    )


def test_start_match_action_on_event_parameter():
    """Test to start and match an UMIM action based on action parameters."""

    content = """
    flow main
      start UtteranceBotAction(script="Hello world")
      match UtteranceBotAction.Finished(final_script="Hello world")
      start UtteranceBotAction(script="Done")
    """
    state = run_to_completion(_init_state(content), start_main_flow_event)
    assert is_data_in_events(
        state.outgoing_events,
        [
            {
                "type": "StartUtteranceBotAction",
                "script": "Hello world",
            }
        ],
    )
    state = run_to_completion(
        state,
        {
            "type": "UtteranceBotActionFinished",
            "final_script": "Hello world",
            "action_uid": state.outgoing_events[0]["action_uid"],
        },
    )
    assert is_data_in_events(
        state.outgoing_events,
        [
            {
                "type": "StartUtteranceBotAction",
                "script": "Done",
            },
            {
                "type": "StopUtteranceBotAction",
            },
        ],
    )


def test_start_mismatch_action_on_event_parameter():
    """Test to start and mismatch an UMIM action based on event parameters."""

    content = """
    flow main
      start UtteranceBotAction(script="Hello world")
      match UtteranceBotAction.Finished(final_script="Hello")
      start UtteranceBotAction(script="Done")
    """
    state = run_to_completion(_init_state(content), start_main_flow_event)
    assert is_data_in_events(
        state.outgoing_events,
        [
            {
                "type": "StartUtteranceBotAction",
                "script": "Hello world",
            }
        ],
    )
    state = run_to_completion(
        state,
        {
            "type": "UtteranceBotActionFinished",
            "final_script": "Hello world",
            "action_uid": state.outgoing_events[0]["action_uid"],
        },
    )
    assert is_data_in_events(
        state.outgoing_events,
        [],
    )


def test_event_match_group():
    """Test mixed and/or event match groups."""

    content = """
    flow a
      start b as $ref_b and c as $ref_c
      match ($ref_b.Finished() and $ref_c.Finished()) or ($ref_b.Failed() and $ref_c.Failed())
      start UtteranceBotAction(script="Hello world")

    flow b
      match WaitEvent()

    flow c
      match WaitEvent()

    flow main
      activate a
      match Event1()
      send FinishFlow(flow_id="b")
      match Event2()
      send StopFlow(flow_id="c")
      match Event1()
      send StopFlow(flow_id="b")
      match Event2()
      send StopFlow(flow_id="c")
      match WaitEvent()
    """
    state = run_to_completion(_init_state(content), start_main_flow_event)
    assert is_data_in_events(
        state.outgoing_events,
        [],
    )
    state = run_to_completion(
        state,
        {
            "type": "Event1",
        },
    )
    assert is_data_in_events(
        state.outgoing_events,
        [],
    )
    state = run_to_completion(
        state,
        {
            "type": "Event2",
        },
    )
    assert is_data_in_events(
        state.outgoing_events,
        [],
    )
    state = run_to_completion(
        state,
        {
            "type": "Event1",
        },
    )
    assert is_data_in_events(
        state.outgoing_events,
        [],
    )
    state = run_to_completion(
        state,
        {
            "type": "Event2",
        },
    )
    assert is_data_in_events(
        state.outgoing_events,
        [
            {
                "type": "StartUtteranceBotAction",
                "script": "Hello world",
            },
            {
                "type": "StopUtteranceBotAction",
            },
        ],
    )


def test_finished_or_failed_flow_event_match():
    """Test matching to the finished and failed event of a flow in a single or group."""

    content = """
    flow a
      start b as $ref
      match $ref.Finished() or $ref.Failed()
      await UtteranceBotAction(script="Hello world")

    flow b
      match WaitEvent()

    flow main
      start a
      send StopFlow(flow_id="b")
    """
    state = run_to_completion(_init_state(content), start_main_flow_event)
    assert is_data_in_events(
        state.outgoing_events,
        [
            {
                "type": "StartUtteranceBotAction",
                "script": "Hello world",
            }
        ],
    )


def test_start_match_action_with_reference():
    """Test to start and match an UMIM action based on action reference."""

    content = """
    flow main
      start UtteranceBotAction(script="Hello world") as $action_ref
      match $action_ref.Finished()
      start UtteranceBotAction(script="Done")
    """
    state = run_to_completion(_init_state(content), start_main_flow_event)
    assert is_data_in_events(
        state.outgoing_events,
        [
            {
                "type": "StartUtteranceBotAction",
                "script": "Hello world",
            }
        ],
    )
    state = run_to_completion(
        state,
        {
            "type": "UtteranceBotActionFinished",
            "final_script": "Hello world",
            "action_uid": state.outgoing_events[0]["action_uid"],
        },
    )
    assert is_data_in_events(
        state.outgoing_events,
        [
            {
                "type": "StartUtteranceBotAction",
                "script": "Done",
            },
            {
                "type": "StopUtteranceBotAction",
            },
        ],
    )


def test_await_action():
    """Test to await an UMIM action."""

    content = """
    flow main
      await UtteranceBotAction(script="Hello world")
      start UtteranceBotAction(script="Done")
    """
    state = run_to_completion(_init_state(content), start_main_flow_event)
    assert is_data_in_events(
        state.outgoing_events,
        [
            {
                "type": "StartUtteranceBotAction",
                "script": "Hello world",
            }
        ],
    )
    state = run_to_completion(
        state,
        {
            "type": "UtteranceBotActionFinished",
            "final_script": "Hello world",
            "action_uid": state.outgoing_events[0]["action_uid"],
        },
    )
    assert is_data_in_events(
        state.outgoing_events,
        [
            {
                "type": "StartUtteranceBotAction",
                "script": "Done",
            },
            {
                "type": "StopUtteranceBotAction",
            },
        ],
    )


def test_implicit_action_state_update():
    """Test the implicit action state update."""

    content = """
    flow main
      start UtteranceBotAction(script="Hello world") as $action_ref1
      start UtteranceBotAction(script="Hi") as $action_ref2
      match $action_ref1.Finished()
    """
    state = run_to_completion(_init_state(content), start_main_flow_event)
    assert is_data_in_events(
        state.outgoing_events,
        [
            {
                "type": "StartUtteranceBotAction",
                "script": "Hello world",
            },
            {
                "type": "StartUtteranceBotAction",
                "script": "Hi",
            },
        ],
    )
    action_uid = state.outgoing_events[1]["action_uid"]
    state = run_to_completion(
        state,
        {
            "type": "UtteranceBotActionFinished",
            "final_script": "Hi",
            "action_uid": action_uid,
        },
    )
    assert state.actions[action_uid].status == ActionStatus.FINISHED


def test_start_a_flow_expanded_notation():
    """Test the start of a child flow with expanded notation."""

    content = """
    flow a
      start UtteranceBotAction(script="Hello world")

    flow main
      # start a
      send StartFlow(flow_id="a", flow_instance_uid="01234")
      match FlowStarted(flow_id="a", flow_instance_uid="01234")
    """

    state = run_to_completion(_init_state(content), start_main_flow_event)
    assert is_data_in_events(
        state.outgoing_events,
        [
            {
                "type": "StartUtteranceBotAction",
                "script": "Hello world",
            },
            {
                "type": "StopUtteranceBotAction",
            },
        ],
    )


def test_start_a_flow_short_notation():
    """Test the start of a child flow using short notation."""

    content = """
    flow a
      start UtteranceBotAction(script="Hello world")

    flow main
      start a
    """

    state = run_to_completion(_init_state(content), start_main_flow_event)
    assert is_data_in_events(
        state.outgoing_events,
        [
            {
                "type": "StartUtteranceBotAction",
                "script": "Hello world",
            },
            {
                "type": "StopUtteranceBotAction",
            },
        ],
    )


def test_start_match_flow_with_reference():
    """Test to start and match end of a flow based on flow reference."""

    content = """
    flow bot say hello
      await UtteranceBotAction(script="Hello") as $action_ref

    flow main
      start bot say hello as $flow_ref
      match $flow_ref.Finished()
      start UtteranceBotAction(script="Done")
    """
    state = run_to_completion(_init_state(content), start_main_flow_event)
    assert is_data_in_events(
        state.outgoing_events,
        [
            {
                "type": "StartUtteranceBotAction",
                "script": "Hello",
            }
        ],
    )
    state = run_to_completion(
        state,
        {
            "type": "UtteranceBotActionFinished",
            "final_script": "Hello",
            "action_uid": state.outgoing_events[0]["action_uid"],
        },
    )
    assert is_data_in_events(
        state.outgoing_events,
        [
            {
                "type": "StartUtteranceBotAction",
                "script": "Done",
            },
            {
                "type": "StopUtteranceBotAction",
            },
        ],
    )


def test_user_action_reference():
    """Test user action event matching based on references."""

    content = """
    flow main
      match UtteranceUserAction.Started() as $event_ref
      start UtteranceBotAction(script="Started user action: {$event_ref.action.name}")
      match $event_ref.action.Finished(final_transcript="End")
      start UtteranceBotAction(script="Success")
    """

    config = _init_state(content)
    state = run_to_completion(config, start_main_flow_event)
    assert is_data_in_events(
        state.outgoing_events,
        [],
    )
    state = run_to_completion(
        state,
        {
            "type": "UtteranceUserActionStarted",
            "uid": "d4a265bb-4a27-4d28-8ca5-80cc73dc4707",
            "event_created_at": "2023-09-12T13:01:16.334940+00:00",
            "source_uid": "umim_tui_app",
            "action_uid": "cc63b1a0-5703-4e80-b66b-2734c13abcf3",
            "action_info_modality": "user_speech",
        },
    )
    assert is_data_in_events(
        state.outgoing_events,
        [
            {
                "type": "StartUtteranceBotAction",
                "script": "Started user action: UtteranceUserAction",
            },
        ],
    )
    state = run_to_completion(
        state,
        {
            "type": "UtteranceUserActionFinished",
            "uid": "d4a265bb-4a27-4d28-8ca5-80cc73dc4707",
            "event_created_at": "2023-09-12T13:01:16.334940+00:00",
            "source_uid": "umim_tui_app",
            "action_uid": "cc63b1a0-5703-4e80-b66b-2734c13abcf3",
            "final_transcript": "End",
            "is_success": True,
            "action_info_modality": "user_speech",
            "action_info_modality_policy": "replace",
            "action_finished_at": "2023-09-12T13:01:16.334954+00:00",
        },
    )
    assert is_data_in_events(
        state.outgoing_events,
        [
            {
                "type": "StartUtteranceBotAction",
                "script": "Success",
            },
            {
                "type": "StopUtteranceBotAction",
            },
            {
                "type": "StopUtteranceBotAction",
            },
        ],
    )


def test_await_a_flow():
    """Test await a child flow."""

    content = """
    flow a
      start UtteranceBotAction(script="Flow a started")

    flow main
      # await a
      send StartFlow(flow_id="a", flow_instance_uid="01234")
      match FlowStarted(flow_id="a", flow_instance_uid="01234")
      match FlowFinished(flow_id="a", flow_instance_uid="01234")
      start UtteranceBotAction(script="Flow a finished")
    """

    state = run_to_completion(_init_state(content), start_main_flow_event)
    assert is_data_in_events(
        state.outgoing_events,
        [
            {
                "type": "StartUtteranceBotAction",
                "script": "Flow a started",
            },
            {
                "type": "StopUtteranceBotAction",
            },
            {
                "type": "StartUtteranceBotAction",
                "script": "Flow a finished",
            },
            {
                "type": "StopUtteranceBotAction",
            },
        ],
    )


def test_await_a_flow_short_notation():
    """Test await a child flow with short notation."""

    content = """
    flow a
      start UtteranceBotAction(script="Flow a started")

    flow main
      await a
      start UtteranceBotAction(script="Flow a finished")
    """

    state = run_to_completion(_init_state(content), start_main_flow_event)
    assert is_data_in_events(
        state.outgoing_events,
        [
            {
                "type": "StartUtteranceBotAction",
                "script": "Flow a started",
            },
            {
                "type": "StopUtteranceBotAction",
            },
            {
                "type": "StartUtteranceBotAction",
                "script": "Flow a finished",
            },
            {
                "type": "StopUtteranceBotAction",
            },
        ],
    )


def test_await_multimodal_action():
    """Test await statement with multimodal actions."""

    content = """
    flow bot say $text
      await UtteranceBotAction(script=$text) as $action

    flow bot gesture $gesture
      await GestureBotAction(gesture=$gesture) as $action

    flow bot express $text
      await bot say $text

    flow main
        start bot express "Hi"
        start bot gesture "Wave"
        match UtteranceUserAction().Finished()
    """

    state = run_to_completion(_init_state(content), start_main_flow_event)
    assert is_data_in_events(
        state.outgoing_events,
        [
            {
                "type": "StartUtteranceBotAction",
                "script": "Hi",
            },
            {
                "type": "StartGestureBotAction",
                "gesture": "Wave",
            },
        ],
    )


def test_start_child_flow_two_times():
    """Test start a child flow two times."""

    content = """
    flow a
      await UtteranceBotAction(script="Hi")

    flow main
      start a
      await a
    """

    state = run_to_completion(_init_state(content), start_main_flow_event)
    assert is_data_in_events(
        state.outgoing_events,
        [
            {
                "type": "StartUtteranceBotAction",
                "script": "Hi",
            },
            {
                "type": "StartUtteranceBotAction",
                "script": "Hi",
            },
        ],
    )


def test_simple_event_parameter_match():
    """Test a simple event parameter match."""

    content = """
    flow main
      match Event1(a=1)
      start UtteranceBotAction(script="OK1")
      match Event1(a=1)
      await UtteranceBotAction(script="OK2")
    """
    state = run_to_completion(_init_state(content), start_main_flow_event)
    assert is_data_in_events(
        state.outgoing_events,
        [],
    )
    state = run_to_completion(
        state,
        {
            "type": "Event1",
            "a": 1,
        },
    )
    assert is_data_in_events(
        state.outgoing_events,
        [
            {
                "type": "StartUtteranceBotAction",
                "script": "OK1",
            }
        ],
    )
    state = run_to_completion(
        state,
        {
            "type": "Event1",
            "a": 2,
        },
    )
    assert is_data_in_events(
        state.outgoing_events,
        [],
    )
    state = run_to_completion(
        state,
        {
            "type": "Event1",
            "b": 2,
        },
    )
    assert is_data_in_events(
        state.outgoing_events,
        [],
    )
    state = run_to_completion(
        state,
        {
            "type": "Event1",
        },
    )
    assert is_data_in_events(
        state.outgoing_events,
        [],
    )
    state = run_to_completion(
        state,
        {
            "type": "Event1",
            "a": 1,
            "b": 1,
        },
    )
    assert is_data_in_events(
        state.outgoing_events,
        [
            {
                "type": "StartUtteranceBotAction",
                "script": "OK2",
            }
        ],
    )


def test_dict_event_parameter_match():
    """Test event match with dictionary parameters."""

    content = """
    flow main
      match Event1(param={"a":1})
      start UtteranceBotAction(script="OK1")
      match Event1(param={"a":1})
      await UtteranceBotAction(script="OK2")
    """
    state = run_to_completion(_init_state(content), start_main_flow_event)
    assert is_data_in_events(
        state.outgoing_events,
        [],
    )
    state = run_to_completion(
        state,
        {
            "type": "Event1",
            "param": {"a": 1},
        },
    )
    assert is_data_in_events(
        state.outgoing_events,
        [
            {
                "type": "StartUtteranceBotAction",
                "script": "OK1",
            }
        ],
    )
    state = run_to_completion(
        state,
        {
            "type": "Event1",
            "param": {"a": 2},
        },
    )
    assert is_data_in_events(
        state.outgoing_events,
        [],
    )
    state = run_to_completion(
        state,
        {
            "type": "Event1",
            "param": {"b": 1},
        },
    )
    assert is_data_in_events(
        state.outgoing_events,
        [],
    )
    state = run_to_completion(
        state,
        {
            "type": "Event1",
            "param": {},
        },
    )
    assert is_data_in_events(
        state.outgoing_events,
        [],
    )
    state = run_to_completion(
        state,
        {
            "type": "Event1",
            "param": {"a": 1, "b": 1},
        },
    )
    assert is_data_in_events(
        state.outgoing_events,
        [
            {
                "type": "StartUtteranceBotAction",
                "script": "OK2",
            }
        ],
    )


def test_set_event_parameter_match():
    """Test event match with set parameters."""

    content = """
    flow main
      match Event1(param={"a"})
      start UtteranceBotAction(script="OK1")
      match Event1(param={regex(".*")})
      start UtteranceBotAction(script="OK2")
      match Event1(param={"c","a"})
      await UtteranceBotAction(script="OK3")
    """
    state = run_to_completion(_init_state(content), start_main_flow_event)
    assert is_data_in_events(
        state.outgoing_events,
        [],
    )
    state = run_to_completion(
        state,
        {
            "type": "Event1",
            "param": {"c"},
        },
    )
    assert is_data_in_events(
        state.outgoing_events,
        [],
    )
    state = run_to_completion(
        state,
        {
            "type": "Event1",
            "param": {"a", "b"},
        },
    )
    assert is_data_in_events(
        state.outgoing_events,
        [
            {
                "type": "StartUtteranceBotAction",
                "script": "OK1",
            }
        ],
    )
    state = run_to_completion(
        state,
        {
            "type": "Event1",
            "param": {},
        },
    )
    assert is_data_in_events(
        state.outgoing_events,
        [],
    )
    state = run_to_completion(
        state,
        {
            "type": "Event1",
            "param": {"sdfsd"},
        },
    )
    assert is_data_in_events(
        state.outgoing_events,
        [
            {
                "type": "StartUtteranceBotAction",
                "script": "OK2",
            }
        ],
    )
    state = run_to_completion(
        state,
        {
            "type": "Event1",
            "param": {"a", "b"},
        },
    )
    assert is_data_in_events(
        state.outgoing_events,
        [],
    )
    state = run_to_completion(
        state,
        {
            "type": "Event1",
            "param": {"a", "c"},
        },
    )
    assert is_data_in_events(
        state.outgoing_events,
        [
            {
                "type": "StartUtteranceBotAction",
                "script": "OK3",
            }
        ],
    )


def test_list_event_parameter_match():
    """Test event match with list parameters."""

    content = """
    flow main
      match Event1(param=[1,2])
      start UtteranceBotAction(script="OK1")
      match Event1(param=[1,2])
      start UtteranceBotAction(script="OK2")
      match Event1(param=[regex(".*"),2])
      await UtteranceBotAction(script="OK3")
    """
    state = run_to_completion(_init_state(content), start_main_flow_event)
    assert is_data_in_events(
        state.outgoing_events,
        [],
    )
    state = run_to_completion(
        state,
        {
            "type": "Event1",
            "param": [1],
        },
    )
    assert is_data_in_events(
        state.outgoing_events,
        [],
    )
    state = run_to_completion(
        state,
        {
            "type": "Event1",
            "param": [2, 1],
        },
    )
    assert is_data_in_events(
        state.outgoing_events,
        [],
    )
    state = run_to_completion(
        state,
        {
            "type": "Event1",
            "param": [0, 1, 5, 2, 0],
        },
    )
    assert is_data_in_events(
        state.outgoing_events,
        [
            {
                "type": "StartUtteranceBotAction",
                "script": "OK1",
            }
        ],
    )
    state = run_to_completion(
        state,
        {
            "type": "Event1",
            "param": [2],
        },
    )
    assert is_data_in_events(
        state.outgoing_events,
        [],
    )
    state = run_to_completion(
        state,
        {
            "type": "Event1",
            "param": [],
        },
    )
    assert is_data_in_events(
        state.outgoing_events,
        [],
    )
    state = run_to_completion(
        state,
        {
            "type": "Event1",
            "param": [2, 1],
        },
    )
    assert is_data_in_events(
        state.outgoing_events,
        [],
    )
    state = run_to_completion(
        state,
        {
            "type": "Event1",
            "param": [1, 2, 3],
        },
    )
    assert is_data_in_events(
        state.outgoing_events,
        [
            {
                "type": "StartUtteranceBotAction",
                "script": "OK2",
            }
        ],
    )
    state = run_to_completion(
        state,
        {
            "type": "Event1",
            "param": [5, 2],
        },
    )
    assert is_data_in_events(
        state.outgoing_events,
        [
            {
                "type": "StartUtteranceBotAction",
                "script": "OK3",
            }
        ],
    )


def test_custom_regex_event_parameter_match():
    """Test more complex regex event parameters."""

    content = """
    flow main
      while True
        when VisualFormSceneAction.InputUpdated(interim_inputs=[{"id": regex("\\\\bemail\\\\b"), "value": regex(".*")}]) as $e
          start UtteranceBotAction(script="Success")
    """
    state = run_to_completion(_init_state(content), start_main_flow_event)
    assert is_data_in_events(
        state.outgoing_events,
        [],
    )
    state = run_to_completion(
        state,
        {
            "type": "VisualFormSceneActionInputUpdated",
            "interim_inputs": [{"id": "email", "value": "test"}],
        },
    )
    assert is_data_in_events(
        state.outgoing_events,
        [
            {
                "type": "StartUtteranceBotAction",
                "script": "Success",
            }
        ],
    )
    state = run_to_completion(
        state,
        {
            "type": "VisualFormSceneActionInputUpdated",
            "interim_inputs": [{"id": "sdfsdf", "value": "test"}],
        },
    )
    assert is_data_in_events(
        state.outgoing_events,
        [],
    )
    state = run_to_completion(
        state,
        {
            "type": "VisualFormSceneActionInputUpdated",
            "interim_inputs": [{"id": "sdfsdf email sdf", "value": ""}],
        },
    )
    assert is_data_in_events(
        state.outgoing_events,
        [
            {
                "type": "StartUtteranceBotAction",
                "script": "Success",
            }
        ],
    )


def test_corner_cases_regex_event_parameter_matching():
    """Test corner cases for regex matches."""

    content = """
    flow main
      while True
        when VisualFormSceneAction.InputUpdated(interim_inputs=[{"id" : "ter", "r": regex("[ab]+"), "value": regex("^[r'a]+$")}]) as $e
          start UtteranceBotAction(script="Success")
    """

    state = run_to_completion(_init_state(content), start_main_flow_event)
    assert is_data_in_events(
        state.outgoing_events,
        [],
    )
    state = run_to_completion(
        state,
        {
            "type": "VisualFormSceneActionInputUpdated",
            "interim_inputs": [{"id": "ter", "r": "abbbaa", "value": "rar'araaaaarr"}],
        },
    )
    assert is_data_in_events(
        state.outgoing_events,
        [
            {
                "type": "StartUtteranceBotAction",
                "script": "Success",
            }
        ],
    )
    state = run_to_completion(
        state,
        {
            "type": "VisualFormSceneActionInputUpdated",
            "interim_inputs": [{"id": "ter", "r": "abbbaa", "value": 'rar"araaaaarr'}],
        },
    )
    assert is_data_in_events(
        state.outgoing_events,
        [],
    )


def test_action_event_requeuing():
    """Test queuing of action events."""
    config = RailsConfig.from_content(
        colang_content="""
        flow main
          match UtteranceUserAction.Finished(final_transcript="start")
          start UtteranceBotAction(script="started")
          match UtteranceBotAction.Started()
          start UtteranceBotAction(script="success")
        """,
        yaml_content="""
        colang_version: "2.x"
        """,
    )

    chat = TestChat(
        config,
        llm_completions=[],
    )

    chat >> "start"
    chat << "started\nsuccess"


def test_context_update():
    """Test to update the context through events."""

    content = """
    flow main
      global $test
      match UtteranceUserAction.Finished(final_transcript="step1")
      start UtteranceBotAction(script="{$test}")
      match UtteranceUserAction.Finished(final_transcript="step2")
      start UtteranceBotAction(script="{$test}")
    """
    state = run_to_completion(_init_state(content), start_main_flow_event)
    assert is_data_in_events(
        state.outgoing_events,
        [],
    )
    state = run_to_completion(
        state,
        {
            "type": "ContextUpdate",
            "data": {
                "test": 13,
            },
        },
    )
    assert is_data_in_events(
        state.outgoing_events,
        [],
    )
    state = run_to_completion(
        state,
        {
            "type": "UtteranceUserActionFinished",
            "final_transcript": "step1",
        },
    )
    assert is_data_in_events(
        state.outgoing_events,
        [
            {
                "type": "StartUtteranceBotAction",
                "script": "13",
            },
        ],
    )
    state = run_to_completion(
        state,
        {
            "type": "ContextUpdate",
            "data": {
                "test": 5,
            },
        },
    )
    state = run_to_completion(
        state,
        {
            "type": "UtteranceUserActionFinished",
            "final_transcript": "step2",
        },
    )
    assert is_data_in_events(
        state.outgoing_events,
        [
            {
                "type": "StartUtteranceBotAction",
                "script": "5",
            },
            {
                "type": "StopUtteranceBotAction",
            },
            {
                "type": "StopUtteranceBotAction",
            },
        ],
    )


def test_match_hierarchy_of_internal_events():
    """Test internal event matching for a typical flow hierarchy."""

    content = """
    flow _bot_say $text
      await UtteranceBotAction(script=$text) as $action

    flow bot say $text
      await _bot_say $text

    flow bot started saying something
      match FlowStarted(flow_id="_bot_say") as $event

    flow bot express $text
      await _bot_say $text

    flow bot express greeting
      await bot express "hi"
        or bot express "hello"

    flow a
      await bot started saying something
      bot say "test"

    flow main
      activate a
      bot express greeting
    """
    state = run_to_completion(_init_state(content), start_main_flow_event)
    assert is_data_in_events(
        state.outgoing_events,
        [
            {
                "type": "StartUtteranceBotAction",
            },
            {
                "type": "StartUtteranceBotAction",
                "script": "test",
            },
        ],
    )


def test_event_number_parameter_comparison():
    """Test to match events based on numeric parameters."""

    content = """
    flow main
      match Event(p=less_than(5))
      start UtteranceBotAction(script="success")
      match Event(p=equal_less_than(5))
      start UtteranceBotAction(script="success")
      match Event(p=greater_than(10.1))
      start UtteranceBotAction(script="success")
      match Event(p=equal_greater_than(10.1))
      start UtteranceBotAction(script="success")
      match Event(p=not_equal_to(100))
      start UtteranceBotAction(script="success")
      match Event()
    """
    state = run_to_completion(_init_state(content), start_main_flow_event)
    assert is_data_in_events(
        state.outgoing_events,
        [],
    )
    state = run_to_completion(
        state,
        {
            "type": "Event",
            "p": 6,
        },
    )
    assert is_data_in_events(
        state.outgoing_events,
        [],
    )
    state = run_to_completion(
        state,
        {
            "type": "Event",
            "p": 3,
        },
    )
    assert is_data_in_events(
        state.outgoing_events,
        [
            {
                "type": "StartUtteranceBotAction",
                "script": "success",
            },
        ],
    )
    state = run_to_completion(
        state,
        {
            "type": "Event",
            "p": 5,
        },
    )
    assert is_data_in_events(
        state.outgoing_events,
        [
            {
                "type": "StartUtteranceBotAction",
                "script": "success",
            },
        ],
    )
    state = run_to_completion(
        state,
        {
            "type": "Event",
            "p": 10.0,
        },
    )
    assert is_data_in_events(
        state.outgoing_events,
        [],
    )
    state = run_to_completion(
        state,
        {
            "type": "Event",
            "p": 10.2,
        },
    )
    assert is_data_in_events(
        state.outgoing_events,
        [
            {
                "type": "StartUtteranceBotAction",
                "script": "success",
            },
        ],
    )
    state = run_to_completion(
        state,
        {
            "type": "Event",
            "p": 10.1,
        },
    )
    assert is_data_in_events(
        state.outgoing_events,
        [
            {
                "type": "StartUtteranceBotAction",
                "script": "success",
            },
        ],
    )
    state = run_to_completion(
        state,
        {
            "type": "Event",
            "p": 100,
        },
    )
    assert is_data_in_events(
        state.outgoing_events,
        [],
    )
    state = run_to_completion(
        state,
        {
            "type": "Event",
            "p": 99,
        },
    )
    assert is_data_in_events(
        state.outgoing_events,
        [
            {
                "type": "StartUtteranceBotAction",
                "script": "success",
            },
        ],
    )


def test_runtime_exception_handling_1():
    """Test to match events based on numeric parameters."""

    content = """
    flow a
      $var = "test" + 3
      match WaitEvent()

    flow main
      match StartEvent()
      when a
        pass
      else
        start UtteranceBotAction(script="success")
      match Event()
    """
    state = run_to_completion(_init_state(content), start_main_flow_event)
    assert is_data_in_events(
        state.outgoing_events,
        [],
    )
    state = run_to_completion(
        state,
        {
            "type": "StartEvent",
        },
    )
    assert is_data_in_events(
        state.outgoing_events,
        [
            {
                "type": "StartUtteranceBotAction",
                "script": "success",
            },
        ],
    )


def test_runtime_exception_handling_2():
    """Test to match events based on numeric parameters."""

    content = """
    flow a
      start UtteranceBotAction(script="test")
      match StartEvent()
      $var = "test" + 3

    flow main
      activate a
      match Event()
    """
    state = run_to_completion(_init_state(content), start_main_flow_event)
    assert is_data_in_events(
        state.outgoing_events,
        [
            {
                "type": "StartUtteranceBotAction",
                "script": "test",
            },
        ],
    )
    state = run_to_completion(
        state,
        {
            "type": "StartEvent",
        },
    )
    assert is_data_in_events(
        state.outgoing_events,
        [
            {
                "type": "StopUtteranceBotAction",
            },
            {
                "type": "StartUtteranceBotAction",
                "script": "test",
            },
        ],
    )


def test_user_message_generates_started_and_finished():
    """Test queuing of action events."""
    config = RailsConfig.from_content(
        colang_content="""
        flow main
          match UtteranceUserActionStarted()
          match UtteranceUserActionFinished(final_transcript="yes")
          start UtteranceBotAction(script="ok")
        """,
        yaml_content="""
        colang_version: "2.x"
        """,
    )

    chat = TestChat(
        config,
        llm_completions=[],
    )

    chat >> "yes"
    chat << "ok"


def test_handling_arbitrary_events_through_test_chat():
    """Test queuing of action events."""
    config = RailsConfig.from_content(
        colang_content="""
        flow main
          match CustomEvent(name="test")
          match EventA()
          start UtteranceBotAction(script="started")
        """,
        yaml_content="""
        colang_version: "2.x"
        """,
    )

    chat = TestChat(
        config,
        llm_completions=[],
    )

    chat >> {"type": "CustomEvent", "name": "test"}
    chat >> {"type": "EventA"}
    chat << "started"


if __name__ == "__main__":
    test_event_match_group()<|MERGE_RESOLUTION|>--- conflicted
+++ resolved
@@ -57,22 +57,6 @@
     )
 
 
-<<<<<<< HEAD
-def test_change_umim_event_source_id():
-    """Test to send an UMIM event."""
-
-    content = """
-    flow main
-      send StartUtteranceBotAction(script="Hello world")
-    """
-
-    config = """
-    colang_version: "2.x"
-    event_source_uid : agent-1
-    """
-
-    state = run_to_completion(_init_state(content, config), start_main_flow_event)
-=======
 def test_send_umim_action_event_overwriting_default_parameters():
     """Test to send an UMIM event but overwrite default parameters."""
 
@@ -84,21 +68,40 @@
     """
 
     state = run_to_completion(_init_state(content), start_main_flow_event)
->>>>>>> 67bfbb94
-    assert is_data_in_events(
-        state.outgoing_events,
-        [
-            {
-<<<<<<< HEAD
-                "type": "StartUtteranceBotAction",
-                "script": "Hello world",
-                "source_uid": "agent-1",
-=======
+    assert is_data_in_events(
+        state.outgoing_events,
+        [
+            {
                 "type": "UtteranceBotActionFinished",
                 "final_script": "Hello world",
                 "action_uid": "1234",
                 "action_finished_at": "2024-10-22T12:08:18.874224",
->>>>>>> 67bfbb94
+            }
+        ],
+    )
+
+
+def test_change_umim_event_source_id():
+    """Test to send an UMIM event."""
+
+    content = """
+    flow main
+      send StartUtteranceBotAction(script="Hello world")
+    """
+
+    config = """
+    colang_version: "2.x"
+    event_source_uid : agent-1
+    """
+
+    state = run_to_completion(_init_state(content, config), start_main_flow_event)
+    assert is_data_in_events(
+        state.outgoing_events,
+        [
+            {
+                "type": "StartUtteranceBotAction",
+                "script": "Hello world",
+                "source_uid": "agent-1",
             }
         ],
     )
