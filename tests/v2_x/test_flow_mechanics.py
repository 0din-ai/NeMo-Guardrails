# SPDX-FileCopyrightText: Copyright (c) 2023 NVIDIA CORPORATION & AFFILIATES. All rights reserved.
# SPDX-License-Identifier: Apache-2.0
#
# Licensed under the Apache License, Version 2.0 (the "License");
# you may not use this file except in compliance with the License.
# You may obtain a copy of the License at
#
# http://www.apache.org/licenses/LICENSE-2.0
#
# Unless required by applicable law or agreed to in writing, software
# distributed under the License is distributed on an "AS IS" BASIS,
# WITHOUT WARRANTIES OR CONDITIONS OF ANY KIND, either express or implied.
# See the License for the specific language governing permissions and
# limitations under the License.

"""Test the core flow mechanics"""
import logging

from rich.logging import RichHandler

from nemoguardrails.colang.v2_x.runtime.statemachine import (
    InternalEvent,
    run_to_completion,
)
from tests.utils import _init_state, is_data_in_events

FORMAT = "%(message)s"
logging.basicConfig(
    level=logging.DEBUG,
    format=FORMAT,
    datefmt="[%X,%f]",
    handlers=[RichHandler(markup=True)],
)

start_main_flow_event = InternalEvent(name="StartFlow", arguments={"flow_id": "main"})


def test_child_flow_abort():
    """Test to match failure of child flow."""

    content = """
    flow a
      start b

    flow b
      await UtteranceBotAction(script="Hi")

    flow main
      start a
      match b.Failed()
      start UtteranceBotAction(script="Done")
    """
    state = run_to_completion(_init_state(content), start_main_flow_event)
    assert is_data_in_events(
        state.outgoing_events,
        [
            {
                "type": "StartUtteranceBotAction",
                "script": "Hi",
            },
            {
                "type": "StopUtteranceBotAction",
            },
            {
                "type": "StartUtteranceBotAction",
                "script": "Done",
            },
            {
                "type": "StopUtteranceBotAction",
            },
        ],
    )


def test_conflicting_actions_v_a():
    """Test the action conflict resolution where main flow wins."""

    content = """
    flow a
      match UtteranceUserAction.Finished()
      start UtteranceBotAction(script="Hello")
      start UtteranceBotAction(script="How are you")

    flow main
      start a
      match UtteranceUserAction.Finished(final_transcript="Hi")
      start UtteranceBotAction(script="Hello")
      start UtteranceBotAction(script="Bye")
    """

    state = run_to_completion(_init_state(content), start_main_flow_event)
    assert state.outgoing_events == []
    state = run_to_completion(
        state,
        {
            "type": "UtteranceUserActionFinished",
            "final_transcript": "Hi",
        },
    )
    assert is_data_in_events(
        state.outgoing_events,
        [
            {
                "type": "StartUtteranceBotAction",
                "script": "Hello",
            },
            {
                "type": "StartUtteranceBotAction",
                "script": "Bye",
            },
            {
                "type": "StopUtteranceBotAction",
            },
            {
                "type": "StopUtteranceBotAction",
            },
        ],
    )


def test_conflicting_actions_v_b():
    """Test the action conflict resolution where flow a wins."""

    content = """
    flow a
      match UtteranceUserAction.Finished(final_transcript="Hi")
      start UtteranceBotAction(script="Hello")
      start UtteranceBotAction(script="How are you")

    flow main
      start a
      match UtteranceUserAction.Finished()
      start UtteranceBotAction(script="Hello")
      start UtteranceBotAction(script="Bye")
    """

    state = run_to_completion(_init_state(content), start_main_flow_event)
    assert state.outgoing_events == []
    state = run_to_completion(
        state,
        {
            "type": "UtteranceUserActionFinished",
            "final_transcript": "Hi",
        },
    )
    assert is_data_in_events(
        state.outgoing_events,
        [
            {
                "type": "StartUtteranceBotAction",
                "script": "Hello",
            },
            {
                "type": "StartUtteranceBotAction",
                "script": "How are you",
            },
            {
                "type": "StopUtteranceBotAction",
            },
            {
                "type": "StopUtteranceBotAction",
            },
        ],
    )


def test_conflicting_actions_with_flow_priorities():
    """Test the action conflict resolution based on priorities."""

    content = """
    flow a $p
      priority $p
      match UtteranceUserAction.Finished(final_transcript="Go")
      start UtteranceBotAction(script="A")

    flow b $p
      priority $p
      match UtteranceUserAction.Finished(final_transcript="Go")
      start UtteranceBotAction(script="B")

    flow main
      start a 1.0 as $ref_a
      start b 0.9 as $ref_b
      match $ref_a.Finished()
      start a 0.9 as $ref_a
      start b 1.0 as $ref_b
      match $ref_b.Finished()
      start UtteranceBotAction(script="End")
    """

    state = run_to_completion(_init_state(content), start_main_flow_event)
    assert state.outgoing_events == []
    state = run_to_completion(
        state,
        {
            "type": "UtteranceUserActionFinished",
            "final_transcript": "Go",
        },
    )
    assert is_data_in_events(
        state.outgoing_events,
        [
            {
                "type": "StartUtteranceBotAction",
                "script": "A",
            },
            {
                "type": "StopUtteranceBotAction",
            },
        ],
    )
    state = run_to_completion(
        state,
        {
            "type": "UtteranceUserActionFinished",
            "final_transcript": "Go",
        },
    )
    assert is_data_in_events(
        state.outgoing_events,
        [
            {
                "type": "StartUtteranceBotAction",
                "script": "B",
            },
            {
                "type": "StopUtteranceBotAction",
            },
            {
                "type": "StartUtteranceBotAction",
                "script": "End",
            },
            {
                "type": "StopUtteranceBotAction",
            },
        ],
    )


def test_conflicting_actions_branching_length():
    """Test the action conflict resolution with event branching of different lengths."""

    content = """
    flow a
      match UtteranceUserAction.Finished()
      start b

    flow b
      start UtteranceBotAction(script="Hello")
      start UtteranceBotAction(script="How are you")

    flow main
      start a
      match UtteranceUserAction.Finished(final_transcript="Hi")
      start UtteranceBotAction(script="Hello")
      start UtteranceBotAction(script="Bye")
    """

    state = run_to_completion(_init_state(content), start_main_flow_event)
    assert state.outgoing_events == []
    state = run_to_completion(
        state,
        {
            "type": "UtteranceUserActionFinished",
            "final_transcript": "Hi",
        },
    )
    assert is_data_in_events(
        state.outgoing_events,
        [
            {
                "type": "StartUtteranceBotAction",
                "script": "Hello",
            },
            {
                "type": "StartUtteranceBotAction",
                "script": "Bye",
            },
            {
                "type": "StopUtteranceBotAction",
            },
            {
                "type": "StopUtteranceBotAction",
            },
        ],
    )


def test_conflicting_actions_reference_sharing():
    """Test the action conflict resolution action reference sharing."""

    content = """
    flow a
      match UtteranceUserAction.Finished()
      start UtteranceBotAction(script="Hello") as $ref
      match $ref.Finished()
      start UtteranceBotAction(script="How are you")
      match UtteranceUserAction.Finished()
      start UtteranceBotAction(script="Should not be executed")

    flow main
      start a
      match UtteranceUserAction.Finished(final_transcript="Hi")
      start UtteranceBotAction(script="Hello") as $ref
      match $ref.Finished()
      start UtteranceBotAction(script="How are you")
      start UtteranceBotAction(script="Great")
      match UtteranceUserAction.Finished()
    """

    state = run_to_completion(_init_state(content), start_main_flow_event)
    assert state.outgoing_events == []
    state = run_to_completion(
        state,
        {
            "type": "UtteranceUserActionFinished",
            "final_transcript": "Hi",
        },
    )
    assert is_data_in_events(
        state.outgoing_events,
        [
            {
                "type": "StartUtteranceBotAction",
                "script": "Hello",
            }
        ],
    )
    state = run_to_completion(
        state,
        {
            "type": "UtteranceBotActionFinished",
            "final_script": "Hello",
            "action_uid": state.outgoing_events[0]["action_uid"],
        },
    )
    assert is_data_in_events(
        state.outgoing_events,
        [
            {
                "type": "StartUtteranceBotAction",
                "script": "How are you",
            },
            {
                "type": "StartUtteranceBotAction",
                "script": "Great",
            },
        ],
    )
    state = run_to_completion(
        state,
        {
            "type": "UtteranceUserActionFinished",
            "final_transcript": "Test",
        },
    )
    assert is_data_in_events(
        state.outgoing_events,
        [
            {
                "type": "StopUtteranceBotAction",
            },
            {
                "type": "StopUtteranceBotAction",
            },
        ],
    )


def test_flow_parameters_action_wrapper():
    """Test flow parameter action wrapper mechanic."""

    content = """
    flow bot say $script
      await UtteranceBotAction(script=$script)

    flow main
      await bot say $script="Hi"
    """

    state = run_to_completion(_init_state(content), start_main_flow_event)
    assert is_data_in_events(
        state.outgoing_events,
        [
            {
                "type": "StartUtteranceBotAction",
                "script": "Hi",
            },
        ],
    )


def test_flow_parameters_event_wrapper():
    """Test flow parameter event wrapper mechanic."""

    content = """
    flow user said $transcript
      match UtteranceUserAction.Finished(final_transcript=$transcript)

    flow main
      await user said $transcript="Hi"
      start UtteranceBotAction(script="Yes")
    """

    state = run_to_completion(_init_state(content), start_main_flow_event)
    assert state.outgoing_events == []
    state = run_to_completion(
        state,
        {
            "type": "UtteranceUserActionFinished",
            "final_transcript": "Hi",
        },
    )
    assert is_data_in_events(
        state.outgoing_events,
        [
            {
                "type": "StartUtteranceBotAction",
                "script": "Yes",
            },
            {
                "type": "StopUtteranceBotAction",
            },
        ],
    )


def test_flow_parameters_positional_parameter():
    """Test positional flow parameters."""

    content = """
    flow bot say $script
      await UtteranceBotAction(script=$script)

    flow main
      await bot say "Hi"
    """

    state = run_to_completion(_init_state(content), start_main_flow_event)
    assert is_data_in_events(
        state.outgoing_events,
        [
            {
                "type": "StartUtteranceBotAction",
                "script": "Hi",
            },
        ],
    )


def test_flow_parameters_default_parameter():
    """Test default flow parameters."""

    content = """
    flow bot say $script="Howdy"
      await UtteranceBotAction(script=$script)

    flow main
      await bot say
    """

    state = run_to_completion(_init_state(content), start_main_flow_event)
    assert is_data_in_events(
        state.outgoing_events,
        [
            {
                "type": "StartUtteranceBotAction",
                "script": "Howdy",
            },
        ],
    )


def test_flow_started_matching():
    """Test matching to flow started events."""

    content = """
    flow user said $transcript
      match UtteranceUserAction.Finished(final_transcript=$transcript)

    flow bot say $script
      await UtteranceBotAction(script=$script)

    flow a
      match user said $transcript="Hi"
      bot say 'Check1'

    flow b
      match user said $transcript="Hello"
      bot say 'Check2'

    flow main
      start a
      start b
      start user said "Hi"
      start user said "Hello"
      match UtteranceUserAction.Finished(final_transcript="wait")
    """

    state = run_to_completion(_init_state(content), start_main_flow_event)
    assert state.outgoing_events == []
    state = run_to_completion(
        state,
        {
            "type": "UtteranceUserActionFinished",
            "final_transcript": "Hello",
        },
    )
    assert is_data_in_events(
        state.outgoing_events,
        [
            {
                "type": "StartUtteranceBotAction",
                "script": "Check2",
            }
        ],
    )


def test_activate_flow_mechanism():
    """Test the activate a flow mechanism."""

    content = """
    flow a $text
      start UtteranceBotAction(script=$text)
      match UtteranceUserAction().Finished(final_transcript="Hi")
      start UtteranceBotAction(script="End")

    flow main
      activate a "Start"
      match WaitAction().Finished()
    """

    state = run_to_completion(_init_state(content), start_main_flow_event)
    assert is_data_in_events(
        state.outgoing_events,
        [
            {
                "type": "StartUtteranceBotAction",
                "script": "Start",
            }
        ],
    )
    state = run_to_completion(
        state,
        {
            "type": "UtteranceUserActionFinished",
            "final_transcript": "Hi",
        },
    )
    assert is_data_in_events(
        state.outgoing_events,
        [
            {
                "type": "StartUtteranceBotAction",
                "script": "End",
            },
            {
                "type": "StopUtteranceBotAction",
            },
            {
                "type": "StopUtteranceBotAction",
            },
            {
                "type": "StartUtteranceBotAction",
                "script": "Start",
            },
        ],
    )
    state = run_to_completion(
        state,
        {
            "type": "UtteranceUserActionFinished",
            "final_transcript": "Hi",
        },
    )
    assert is_data_in_events(
        state.outgoing_events,
        [
            {
                "type": "StartUtteranceBotAction",
                "script": "End",
            },
            {
                "type": "StopUtteranceBotAction",
            },
            {
                "type": "StopUtteranceBotAction",
            },
            {
                "type": "StartUtteranceBotAction",
                "script": "Start",
            },
        ],
    )


def test_infinite_loops_avoidance_for_activate_flows():
    """Test that activated flows don't loop infinitely if not match statement is present."""

    content = """
    flow a
      # Comment
      activate b
      $test = "Hello"
      start UtteranceBotAction(script=$test)

    flow b
      await GestureBotAction(gesture="smile")

    flow main
      activate a
      match WaitAction().Finished()
    """

    state = run_to_completion(_init_state(content), start_main_flow_event)
    assert is_data_in_events(
        state.outgoing_events,
        [
            {
                "type": "StartGestureBotAction",
                "gesture": "smile",
            },
            {
                "type": "StartUtteranceBotAction",
                "script": "Hello",
            },
        ],
    )


def test_infinite_loops_avoidance_for_early_restart_labels():
    """Test that flows don't loop infinitely if when the `start_new_flow_instance` label comes to early."""

    content = """
    flow a
      activate b
      $test = "Hello"
      start UtteranceBotAction(script=$test)
      start_new_flow_instance:
      match Event()

    flow b
      await GestureBotAction(gesture="smile")

    flow main
      activate a
      match WaitAction().Finished()
    """

    state = run_to_completion(_init_state(content), start_main_flow_event)
    assert is_data_in_events(
        state.outgoing_events,
        [
            {
                "type": "StartGestureBotAction",
                "gesture": "smile",
            },
            {
                "type": "StartUtteranceBotAction",
                "script": "Hello",
            },
        ],
    )


def test_activate_and_grouping():
    """Test and-grouping with activate statement."""

    content = """
    flow a
      start UtteranceBotAction(script="A")
      match UtteranceUserAction().Finished(final_transcript="a")

    flow b
      start UtteranceBotAction(script="B")
      match UtteranceUserAction().Finished(final_transcript="b")

    flow main
        activate a and b
        match UtteranceUserAction().Finished(final_transcript="end")
    """

    state = run_to_completion(_init_state(content), start_main_flow_event)
    assert is_data_in_events(
        state.outgoing_events,
        [
            {
                "type": "StartUtteranceBotAction",
                "script": "A",
            },
            {
                "type": "StartUtteranceBotAction",
                "script": "B",
            },
        ],
    )
    state = run_to_completion(
        state,
        {
            "type": "UtteranceUserActionFinished",
            "final_transcript": "a",
        },
    )
    assert is_data_in_events(
        state.outgoing_events,
        [
            {
                "type": "StopUtteranceBotAction",
            },
            {
                "type": "StartUtteranceBotAction",
                "script": "A",
            },
        ],
    )
    state = run_to_completion(
        state,
        {
            "type": "UtteranceUserActionFinished",
            "final_transcript": "b",
        },
    )
    assert is_data_in_events(
        state.outgoing_events,
        [
            {
                "type": "StopUtteranceBotAction",
            },
            {
                "type": "StartUtteranceBotAction",
                "script": "B",
            },
        ],
    )


def test_stop_activated_flow_mechanism():
    """Test to stop an activated flow."""

    content = """
    flow a
      while True
        start UtteranceBotAction(script="Start")
        match UtteranceUserAction().Finished(final_transcript="Hi")

    flow main
      activate a
      send StopFlow(flow_id="a")
      start UtteranceBotAction(script="End")
      match WaitAction().Finished()
    """

    state = run_to_completion(_init_state(content), start_main_flow_event)
    assert is_data_in_events(
        state.outgoing_events,
        [
            {
                "type": "StartUtteranceBotAction",
                "script": "Start",
            },
            {
                "type": "StopUtteranceBotAction",
            },
            {
                "type": "StartUtteranceBotAction",
                "script": "End",
            },
        ],
    )


def test_finish_flow_event():
    """Test the FinishFlow event that will immediately finish a flow."""

    content = """
    flow a
      await UtteranceBotAction(script="Hi")

    flow b
      match a
      await UtteranceBotAction(script="Yes")

    flow main
      start b
      start a
      match UtteranceUserAction().Finished(final_transcript="Hi")
      send FinishFlow(flow_id="a")
      match WaitAction().Finished()
    """

    state = run_to_completion(_init_state(content), start_main_flow_event)
    assert is_data_in_events(
        state.outgoing_events,
        [
            {
                "type": "StartUtteranceBotAction",
                "script": "Hi",
            },
        ],
    )
    state = run_to_completion(
        state,
        {
            "type": "UtteranceUserActionFinished",
            "final_transcript": "Hi",
        },
    )
    assert is_data_in_events(
        state.outgoing_events,
        [
            {
                "type": "StopUtteranceBotAction",
            },
            {
                "type": "StartUtteranceBotAction",
                "script": "Yes",
            },
        ],
    )


def test_match_event_specificity_mechanic():
    """Test flow conflict resolution based on event specificity."""

    content = """
    flow user said something
      match UtteranceUserAction().Finished()

    flow user said $transcript
      match UtteranceUserAction().Finished(final_transcript=$transcript)

    flow something
      user said something
      start UtteranceBotAction(script="something")

    flow hello
      await user said "hello"
      start UtteranceBotAction(script="hi")

    flow goodbye
      await user said "goodbye"
      start UtteranceBotAction(script="bye")

    flow something failed
      match something.Failed()
      start UtteranceBotAction(script="something failed")

    flow hello failed
      match hello.Failed()
      start UtteranceBotAction(script="hello failed")

    flow goodbye failed
      match goodbye.Failed()
      start UtteranceBotAction(script="goodbye failed")

    flow main
      activate something and something failed
      activate hello and hello failed
      activate goodbye and goodbye failed
      match WaitAction().Finished()
    """

    state = run_to_completion(_init_state(content), start_main_flow_event)
    assert is_data_in_events(
        state.outgoing_events,
        [],
    )
    state = run_to_completion(
        state,
        {
            "type": "UtteranceUserActionFinished",
            "final_transcript": "hello",
        },
    )
    assert is_data_in_events(
        state.outgoing_events,
        [
            {
                "type": "StartUtteranceBotAction",
                "script": "hi",
            },
            {
                "type": "StopUtteranceBotAction",
            },
            {
                "type": "StartUtteranceBotAction",
                "script": "something failed",
            },
            {
                "type": "StopUtteranceBotAction",
            },
        ],
    )
    state = run_to_completion(
        state,
        {
            "type": "UtteranceUserActionFinished",
            "final_transcript": "goodbye",
        },
    )
    assert is_data_in_events(
        state.outgoing_events,
        [
            {
                "type": "StartUtteranceBotAction",
                "script": "bye",
            },
            {
                "type": "StopUtteranceBotAction",
            },
            {
                "type": "StartUtteranceBotAction",
                "script": "something failed",
            },
            {
                "type": "StopUtteranceBotAction",
            },
        ],
    )


def test_match_failure_flow_abort():
    """Test the mechanism where a match statement FlowFinished/FlowFailed will abort the flow
    if it is impossible to be satisfied."""

    content = """
    flow a
      await b

    flow b
      match WaitAction().Finished()

    flow c
      match UtteranceUserAction().Finished(final_transcript="Start")
      send StopFlow(flow_id="b")

    flow main
      start a as $ref_a
      start c
      match $ref_a.Failed()
      await UtteranceBotAction(script="Yes")
    """

    state = run_to_completion(_init_state(content), start_main_flow_event)
    assert is_data_in_events(
        state.outgoing_events,
        [],
    )
    state = run_to_completion(
        state,
        {
            "type": "UtteranceUserActionFinished",
            "final_transcript": "Start",
        },
    )
    assert is_data_in_events(
        state.outgoing_events,
        [
            {
                "type": "StartUtteranceBotAction",
                "script": "Yes",
            }
        ],
    )


def test_abort_flow_propagation_v_a():
    """Test that when a child flow has failed, the parent flow will also fail if
    matched on the FlowFinished() of the child flow."""

    content = """
    flow a
      await b
      await UtteranceBotAction(script="No1")

    flow b
      match UtteranceUserAction().Finished(final_transcript="Hi")
      await UtteranceBotAction(script="No2")

    flow c
      match FlowFailed(flow_id="a")
      await UtteranceBotAction(script="No3")

    flow main
      start a
      start c
      send StopFlow(flow_id="b")
      match WaitAction().Finished()
    """

    state = run_to_completion(_init_state(content), start_main_flow_event)
    assert is_data_in_events(
        state.outgoing_events,
        [
            {
                "type": "StartUtteranceBotAction",
                "script": "No3",
            }
        ],
    )


def test_abort_flow_propagation_v_b():
    """Test that when a child flow finished, the parent flow will fail if
    it was waiting for FlowFailed() of the child flow."""

    content = """
    flow a
      start b as $ref_b
      match $ref_b.Failed()

    flow b
      match UtteranceUserAction().Finished(final_transcript="Start")

    flow c
      match FlowFailed(flow_id="a")
      await UtteranceBotAction(script="Ok")

    flow main
      start a
      start c
      match WaitAction().Finished()
    """

    state = run_to_completion(_init_state(content), start_main_flow_event)
    assert is_data_in_events(
        state.outgoing_events,
        [],
    )
    state = run_to_completion(
        state,
        {
            "type": "UtteranceUserActionFinished",
            "final_transcript": "Start",
        },
    )
    assert is_data_in_events(
        state.outgoing_events,
        [
            {
                "type": "StartUtteranceBotAction",
                "script": "Ok",
            }
        ],
    )


def test_flow_deactivation():
    """Test if an activated flow is fully stopped when parent has finished."""

    content = """
    flow a
      match UtteranceUserAction().Finished(final_transcript="Tick")
      start UtteranceBotAction(script="Tack")

    flow main
      activate a
      match UtteranceUserAction().Finished(final_transcript="Next")
      send FinishFlow(flow_id="a", deactivate=True)
      match WaitEvent()
    """

    state = run_to_completion(_init_state(content), start_main_flow_event)
    assert is_data_in_events(
        state.outgoing_events,
        [],
    )
    state = run_to_completion(
        state,
        {
            "type": "UtteranceUserActionFinished",
            "final_transcript": "Tick",
        },
    )
    assert is_data_in_events(
        state.outgoing_events,
        [
            {
                "type": "StartUtteranceBotAction",
                "script": "Tack",
            },
            {
                "type": "StopUtteranceBotAction",
            },
        ],
    )
    state = run_to_completion(
        state,
        {
            "type": "UtteranceUserActionFinished",
            "final_transcript": "Next",
        },
    )
    assert is_data_in_events(
        state.outgoing_events,
        [],
    )
    state = run_to_completion(
        state,
        {
            "type": "UtteranceUserActionFinished",
            "final_transcript": "Tick",
        },
    )
    assert is_data_in_events(
        state.outgoing_events,
        [],
    )


def test_implicit_flow_deactivation():
    """Test if an activated flow is fully stopped when parent has finished."""

    content = """
    flow a
      activate b
      match UtteranceUserAction().Finished(final_transcript="End")
      start UtteranceBotAction(script="Done")

    flow b
      activate c
      match WaitEvent()

    flow c
      match UtteranceUserAction().Finished(final_transcript="Ping")
      start UtteranceBotAction(script="Pong")

    flow main
      await a
      match WaitEvent()
    """

    state = run_to_completion(_init_state(content), start_main_flow_event)
    assert is_data_in_events(
        state.outgoing_events,
        [],
    )
    state = run_to_completion(
        state,
        {
            "type": "UtteranceUserActionFinished",
            "final_transcript": "Ping",
        },
    )
    assert is_data_in_events(
        state.outgoing_events,
        [
            {
                "type": "StartUtteranceBotAction",
                "script": "Pong",
            },
            {
                "type": "StopUtteranceBotAction",
            },
        ],
    )
    state = run_to_completion(
        state,
        {
            "type": "UtteranceUserActionFinished",
            "final_transcript": "End",
        },
    )
    assert is_data_in_events(
        state.outgoing_events,
        [
            {
                "type": "StartUtteranceBotAction",
                "script": "Done",
            },
            {
                "type": "StopUtteranceBotAction",
            },
        ],
    )
    state = run_to_completion(
        state,
        {
            "type": "UtteranceUserActionFinished",
            "final_transcript": "Next",
        },
    )
    assert is_data_in_events(
        state.outgoing_events,
        [],
    )


def test_concurrent_flows_with_actions():
    """Check basic concurrent flow mechanism."""

    content = """
    flow a
      match UtteranceUserAction().Finished(final_transcript="One")
      start UtteranceBotAction(script="One")
      match UtteranceUserAction().Finished(final_transcript="Two")
      match UtteranceUserAction().Finished(final_transcript="Three")

    flow b
      match UtteranceUserAction().Finished(final_transcript="One")
      start UtteranceBotAction(script="One")
      start UtteranceBotAction(script="Two")
      match UtteranceUserAction().Finished(final_transcript="Two")

    flow c
      match UtteranceUserAction().Finished(final_transcript="One")
      start UtteranceBotAction(script="One")
      start UtteranceBotAction(script="Two")

    flow main
      await a and b and c
    """

    state = run_to_completion(_init_state(content), start_main_flow_event)
    assert is_data_in_events(
        state.outgoing_events,
        [],
    )
    state = run_to_completion(
        state,
        {
            "type": "UtteranceUserActionFinished",
            "final_transcript": "One",
        },
    )
    assert is_data_in_events(
        state.outgoing_events,
        [
            {
                "type": "StartUtteranceBotAction",
                "script": "One",
            },
            {
                "type": "StartUtteranceBotAction",
                "script": "Two",
            },
        ],
    )
    state = run_to_completion(
        state,
        {
            "type": "UtteranceUserActionFinished",
            "final_transcript": "Two",
        },
    )
    assert is_data_in_events(
        state.outgoing_events,
        [
            {
                "type": "StopUtteranceBotAction",
            }
        ],
    )
    state = run_to_completion(
        state,
        {
            "type": "UtteranceUserActionFinished",
            "final_transcript": "Three",
        },
    )
    assert is_data_in_events(
        state.outgoing_events,
        [
            {
                "type": "StopUtteranceBotAction",
            }
        ],
    )


def test_interaction_loops():
    """Test that flows in different interaction loops don't interfere."""

    content = """
    @loop("a")
    flow a
      match UtteranceUserAction().Finished()
      start GestureBotAction(script="Smile 1")
      match UtteranceUserAction().Finished()
      start UtteranceBotAction(script="Two")
      match UtteranceUserAction().Finished()

    flow b
      match UtteranceUserAction().Finished(final_transcript="One")
      start UtteranceBotAction(script="One")
      match UtteranceUserAction().Finished(final_transcript="Two")
      start GestureBotAction(script="Smile 2")
      match UtteranceUserAction().Finished(final_transcript="Three")

    flow main
      start a and b
      match Event()
    """

    state = run_to_completion(_init_state(content), start_main_flow_event)
    assert is_data_in_events(
        state.outgoing_events,
        [],
    )
    state = run_to_completion(
        state,
        {
            "type": "UtteranceUserActionFinished",
            "final_transcript": "One",
        },
    )
    assert is_data_in_events(
        state.outgoing_events,
        [
            {
                "type": "StartUtteranceBotAction",
                "script": "One",
            },
            {
                "type": "StartGestureBotAction",
                "script": "Smile 1",
            },
        ],
    )
    state = run_to_completion(
        state,
        {
            "type": "UtteranceUserActionFinished",
            "final_transcript": "Two",
        },
    )
    assert is_data_in_events(
        state.outgoing_events,
        [
            {
                "type": "StartGestureBotAction",
                "script": "Smile 2",
            },
            {
                "type": "StartUtteranceBotAction",
                "script": "Two",
            },
        ],
    )


def test_interaction_loop_with_new():
    """Test that flows in different interaction loops don't interfere using NEW as loop id."""

    content = """
    @loop("NEW")
    flow a
      match UtteranceUserAction().Finished()
      start GestureBotAction(script="Smile 1")
      match UtteranceUserAction().Finished()
      start UtteranceBotAction(script="Two")
      match UtteranceUserAction().Finished()

    flow b
      match UtteranceUserAction().Finished(final_transcript="One")
      start UtteranceBotAction(script="One")
      start a
      match UtteranceUserAction().Finished(final_transcript="Two")
      start GestureBotAction(script="Smile 2")
      match UtteranceUserAction().Finished(final_transcript="Three")

    flow main
      start a and b
      match Event()
    """

    state = run_to_completion(_init_state(content), start_main_flow_event)
    assert is_data_in_events(
        state.outgoing_events,
        [],
    )
    state = run_to_completion(
        state,
        {
            "type": "UtteranceUserActionFinished",
            "final_transcript": "One",
        },
    )
    assert is_data_in_events(
        state.outgoing_events,
        [
            {
                "type": "StartUtteranceBotAction",
                "script": "One",
            },
            {
                "type": "StartGestureBotAction",
                "script": "Smile 1",
            },
        ],
    )
    state = run_to_completion(
        state,
        {
            "type": "UtteranceUserActionFinished",
            "final_transcript": "Two",
        },
    )
    assert is_data_in_events(
        state.outgoing_events,
        [
            {
                "type": "StartGestureBotAction",
                "script": "Smile 2",
            },
            {
                "type": "StartUtteranceBotAction",
                "script": "Two",
            },
            {
                "type": "StartGestureBotAction",
                "script": "Smile 1",
            },
        ],
    )


def test_flow_overriding():
    """Test flow overriding mechanic."""

    content = """
    @override
    flow a
      match UtteranceUserAction().Finished(final_transcript="One")
      await UtteranceBotAction(script="One")

    flow a
      match UtteranceUserAction().Finished(final_transcript="One")
      await UtteranceBotAction(script="Two")

    flow b
      match UtteranceUserAction().Finished(final_transcript="Two")
      await UtteranceBotAction(script="One")

    @override
    flow b
      match UtteranceUserAction().Finished(final_transcript="Two")
      await UtteranceBotAction(script="Two")

    flow main
      start a and b
      match Event()
    """

    state = run_to_completion(_init_state(content), start_main_flow_event)
    assert is_data_in_events(
        state.outgoing_events,
        [],
    )
    state = run_to_completion(
        state,
        {
            "type": "UtteranceUserActionFinished",
            "final_transcript": "One",
        },
    )
    assert is_data_in_events(
        state.outgoing_events,
        [
            {
                "type": "StartUtteranceBotAction",
                "script": "One",
            },
        ],
    )
    state = run_to_completion(
        state,
        {
            "type": "UtteranceUserActionFinished",
            "final_transcript": "Two",
        },
    )
    assert is_data_in_events(
        state.outgoing_events,
        [
            {
                "type": "StartUtteranceBotAction",
                "script": "Two",
            },
        ],
    )


def test_meta_decorators():
    """Test the meta decorator statement."""

    content = """
    @meta(bot_action=True)
    flow bot say $text
      start UtteranceBotAction(script=$text)

    @meta(bot_intent=True)
    flow bot greet
      start bot say "Hi" or bot say "Hello"

    @loop("observer_1")
    flow observer_1
        match BotActionLog(flow_id="bot say", intent_flow_id="bot say")
        send Success1()

    @loop("observer_2")
    flow observer_2
        match BotIntentLog(flow_id="bot greet")
        send Success2()

    flow main
      activate observer_1 and observer_2
      await bot greet
      match Event()
    """

    state = run_to_completion(_init_state(content), start_main_flow_event)
    assert is_data_in_events(
        state.outgoing_events,
        [
            {
                "type": "StartUtteranceBotAction",
            },
            {
                "type": "StopUtteranceBotAction",
            },
            {
                "type": "Success1",
            },
            {
                "type": "Success2",
            },
        ],
    )


def test_flow_parameter_await_mechanism():
    """Test flow overriding mechanic."""

    content = """
    flow a $text $test
      $text = "bye"
      $test = 32
      start UtteranceBotAction(script="{$text} {$test}")

    flow main
      await a "hi" $test=123
      await UtteranceBotAction(script="Success")
    """

    state = run_to_completion(_init_state(content), start_main_flow_event)
    assert is_data_in_events(
        state.outgoing_events,
        [
            {
                "type": "StartUtteranceBotAction",
                "script": "bye 32",
            },
            {
                "type": "StopUtteranceBotAction",
            },
            {
                "type": "StartUtteranceBotAction",
                "script": "Success",
            }
        ],
    )


def test_flow_context_sharing():
    """Test how a parent flow can share its context with a child flow."""

    content = """
    flow a
      start UtteranceBotAction(script="{$test1}")
      $test0 = "pong"
      $test1 = "bye"
      $test2 = 55

    flow b
      global $test0
      start UtteranceBotAction(script="{$test0}")

    flow main
      global $test0
      $test0 = "ping"
      $test1 = "hi"
      $instance_uid = uid()
      send StartFlow(flow_id="a", flow_instance_uid=$instance_uid, context=$self.context)
      match FlowStarted(flow_instance_uid=$instance_uid)
      match FlowFinished(flow_instance_uid=$instance_uid)
      start UtteranceBotAction(script="{$test1} {$test2}")
      start b
      match Event()
    """

    state = run_to_completion(_init_state(content), start_main_flow_event)
    assert is_data_in_events(
        state.outgoing_events,
        [
            {
                "type": "StartUtteranceBotAction",
                "script": "hi",
            },
            {
                "type": "StopUtteranceBotAction",
            },
            {
                "type": "StartUtteranceBotAction",
                "script": "bye 55",
            },
            {
                "type": "StartUtteranceBotAction",
                "script": "pong",
            },
            {
                "type": "StopUtteranceBotAction",
            },
        ],
    )


def test_single_flow_activation():
    """Test how a parent flow can share its context with a child flow."""

    content = """
    flow a
      start UtteranceBotAction(script="a")
      activate z 1
      match WaitEvent()

    flow b
      start UtteranceBotAction(script="b")
      activate z 1
      match WaitEvent()

    flow c
      start UtteranceBotAction(script="c")
      activate z 2
      match WaitEvent()

    flow z $param
      await UtteranceBotAction(script="test {$param}")

    flow main
      activate a
      activate b
      activate c
      await UtteranceBotAction(script="done")

    """

    state = run_to_completion(_init_state(content), start_main_flow_event)
    assert is_data_in_events(
        state.outgoing_events,
        [
            {
                "type": "StartUtteranceBotAction",
                "script": "a",
            },
            {
                "type": "StartUtteranceBotAction",
                "script": "test 1",
            },
            {
                "type": "StartUtteranceBotAction",
                "script": "b",
            },
            {
                "type": "StartUtteranceBotAction",
                "script": "c",
            },
            {
                "type": "StartUtteranceBotAction",
                "script": "test 2",
            },
            {
                "type": "StartUtteranceBotAction",
                "script": "done",
            },
        ],
    )


if __name__ == "__main__":
<<<<<<< HEAD
    test_activate_flow_mechanism()
=======
    test_meta_decorators()
>>>>>>> fa63bfdb
<|MERGE_RESOLUTION|>--- conflicted
+++ resolved
@@ -1558,7 +1558,7 @@
             {
                 "type": "StartUtteranceBotAction",
                 "script": "Success",
-            }
+            },
         ],
     )
 
@@ -1679,8 +1679,4 @@
 
 
 if __name__ == "__main__":
-<<<<<<< HEAD
-    test_activate_flow_mechanism()
-=======
-    test_meta_decorators()
->>>>>>> fa63bfdb
+    test_meta_decorators()